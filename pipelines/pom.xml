<project xmlns="http://maven.apache.org/POM/4.0.0" xmlns:xsi="http://www.w3.org/2001/XMLSchema-instance"
	xsi:schemaLocation="http://maven.apache.org/POM/4.0.0 http://maven.apache.org/xsd/maven-4.0.0.xsd">
	<modelVersion>4.0.0</modelVersion>

	<artifactId>pipelines</artifactId>

	<packaging>pom</packaging>

	<parent>
		<groupId>uk.ac.ebi.biosamples</groupId>
		<artifactId>biosamples</artifactId>
<<<<<<< HEAD
		<version>4.1.12-RC1</version>
=======
		<version>4.1.13-SNAPSHOT</version>
>>>>>>> ece9dffd
	</parent>

	<profiles>
		<profile>
		<!-- this profile contains references to internal-only artifacts -->
		<!-- i.e. oracle drivers that cannot be redistributed in public -->
			<id>embl-ebi</id>
			<modules>
				<module>ena</module>
			</modules>
		</profile>
	</profiles>

	<modules>
		<module>ncbi</module>
		<module>curation</module>
		<module>zooma</module>
		<module>sampletab</module>
		<module>legacyxml</module>
		<module>reindex</module>
		<module>export</module>
		<module>copydown</module>
		<module>livelist</module>
		<module>curationundo</module>
	</modules>
</project><|MERGE_RESOLUTION|>--- conflicted
+++ resolved
@@ -9,11 +9,7 @@
 	<parent>
 		<groupId>uk.ac.ebi.biosamples</groupId>
 		<artifactId>biosamples</artifactId>
-<<<<<<< HEAD
-		<version>4.1.12-RC1</version>
-=======
-		<version>4.1.13-SNAPSHOT</version>
->>>>>>> ece9dffd
+		<version>4.1.12-RC2</version>
 	</parent>
 
 	<profiles>
