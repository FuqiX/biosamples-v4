--- conflicted
+++ resolved
@@ -172,12 +172,7 @@
 		//add external link on the sample
 		externalReferences.add(ExternalReference.build("https://www.ebi.ac.uk/ena/data/view/"+accession));
 		
-<<<<<<< HEAD
-		
 		return Sample.build(name, accession, null, null, null, attributes, relationships, externalReferences);
-=======
-		return Sample.build(name, accession, null, null, attributes, relationships, externalReferences);
->>>>>>> 323fd0b7
 	}
 
 }