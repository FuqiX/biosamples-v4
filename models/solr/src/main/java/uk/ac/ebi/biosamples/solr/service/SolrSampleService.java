--- conflicted
+++ resolved
@@ -101,18 +101,6 @@
 		Query query = new SimpleQuery(searchTerm);
 		query.setPageRequest(pageable);
 		query.setTimeAllowed(TIMEALLOWED*1000);
-<<<<<<< HEAD
-
-//		TODO Implements Update filtering
-//		if (after != null && before != null) {
-//			filterQuery.addCriteria(new Criteria("update_dt").between(DateTimeFormatter.ISO_INSTANT.format(after), DateTimeFormatter.ISO_INSTANT.format(before)));
-//		} else if (after == null && before != null) {
-//			filterQuery.addCriteria(new Criteria("update_dt").between("NOW-1000YEAR", DateTimeFormatter.ISO_INSTANT.format(before)));
-//		} else if (after != null && before == null) {
-//			filterQuery.addCriteria(new Criteria("update_dt").between(DateTimeFormatter.ISO_INSTANT.format(after), "NOW+1000YEAR"));
-//		}
-=======
->>>>>>> c430722e
 
 		Optional<FilterQuery> publicFilterQuery = solrFilterService.getPublicFilterQuery(domains);
 		publicFilterQuery.ifPresent(query::addFilterQuery);
