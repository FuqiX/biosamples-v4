<?xml version="1.0" encoding="UTF-8"?>
<project xmlns="http://maven.apache.org/POM/4.0.0" xmlns:xsi="http://www.w3.org/2001/XMLSchema-instance"
	xsi:schemaLocation="http://maven.apache.org/POM/4.0.0 http://maven.apache.org/xsd/maven-4.0.0.xsd">
	<modelVersion>4.0.0</modelVersion>

	<artifactId>webapps-legacyjson</artifactId>

	<packaging>war</packaging>

	<parent>
		<groupId>uk.ac.ebi.biosamples</groupId>
		<artifactId>biosamples</artifactId>
<<<<<<< HEAD
		<version>4.1.10</version>
=======
		<version>4.1.11-SNAPSHOT</version>
>>>>>>> 4232887a
		<relativePath>../../</relativePath>
	</parent>

	<properties>
		<snippetsDirectory>${project.build.directory}/generated-snippets</snippetsDirectory>
	</properties>

	<dependencies>

		<dependency>
			<groupId>uk.ac.ebi.biosamples</groupId>
			<artifactId>biosamples-spring-boot-starter</artifactId>
<<<<<<< HEAD
			<version>4.1.10</version>
=======
			<version>4.1.11-SNAPSHOT</version>
>>>>>>> 4232887a
		</dependency>
		<dependency>
			<groupId>org.springframework.boot</groupId>
			<artifactId>spring-boot-starter-web</artifactId>
		</dependency>
		<dependency>
			<groupId>org.springframework.boot</groupId>
			<artifactId>spring-boot-actuator</artifactId>
		</dependency>
		<dependency>
			<groupId>org.springframework.boot</groupId>
			<artifactId>spring-boot-starter-tomcat</artifactId>
			<scope>provided</scope>
		</dependency>
		<dependency>
			<groupId>org.springframework.boot</groupId>
			<artifactId>spring-boot-test</artifactId>
			<scope>test</scope>
		</dependency>
		<dependency>
			<groupId>org.springframework.data</groupId>
			<artifactId>spring-data-commons</artifactId>
			<version>1.12.2.RELEASE</version>
		</dependency>
	</dependencies>

	<build>
		<plugins>
			<plugin>
				<groupId>org.springframework.boot</groupId>
				<artifactId>spring-boot-maven-plugin</artifactId>
	            <executions>
	                <execution>
	                    <goals>
	                        <goal>build-info</goal>
	                    </goals>
	                </execution>
	            </executions>
			</plugin>
		</plugins>
	</build>


</project><|MERGE_RESOLUTION|>--- conflicted
+++ resolved
@@ -10,11 +10,7 @@
 	<parent>
 		<groupId>uk.ac.ebi.biosamples</groupId>
 		<artifactId>biosamples</artifactId>
-<<<<<<< HEAD
-		<version>4.1.10</version>
-=======
 		<version>4.1.11-SNAPSHOT</version>
->>>>>>> 4232887a
 		<relativePath>../../</relativePath>
 	</parent>
 
@@ -27,11 +23,7 @@
 		<dependency>
 			<groupId>uk.ac.ebi.biosamples</groupId>
 			<artifactId>biosamples-spring-boot-starter</artifactId>
-<<<<<<< HEAD
-			<version>4.1.10</version>
-=======
 			<version>4.1.11-SNAPSHOT</version>
->>>>>>> 4232887a
 		</dependency>
 		<dependency>
 			<groupId>org.springframework.boot</groupId>
