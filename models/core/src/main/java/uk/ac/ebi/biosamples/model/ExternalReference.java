--- conflicted
+++ resolved
@@ -12,15 +12,9 @@
 import com.google.common.hash.Hashing;
 
 public class ExternalReference implements Comparable<ExternalReference> {
-<<<<<<< HEAD
-
-	private final String url;
-	private final String hash;
-=======
 	private final String url;
 	private final String hash;
 	private final SortedSet<String> duo;
->>>>>>> 3298b509
 
 	private ExternalReference(String url, String hash, SortedSet<String> duo) {
 		this.url = url;
@@ -39,7 +33,7 @@
 	public SortedSet<String> getDuo() {
 		return duo;
 	}
-	
+
 	@Override
     public boolean equals(Object o) {
         if (o == this) return true;
@@ -116,7 +110,7 @@
 	}
 
     @JsonCreator
-    public static ExternalReference build(@JsonProperty("url") String url) {    	
+    public static ExternalReference build(@JsonProperty("url") String url) {
     	return build(url, new TreeSet<>());
 	}
 }