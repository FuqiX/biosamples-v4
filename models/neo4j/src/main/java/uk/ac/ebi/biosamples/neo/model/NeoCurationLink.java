--- conflicted
+++ resolved
@@ -53,13 +53,12 @@
 		return sample;
 	}
 	
-<<<<<<< HEAD
 	public String getDomain() {
 		return domain;
-=======
+	}
+		
 	public LocalDateTime getCreated() {
 		return created;
->>>>>>> 85be2c1e
 	}
 	
 	public String getHash() {
@@ -137,38 +136,17 @@
 		return 0;
 	}
 	
-<<<<<<< HEAD
-	public static NeoCurationLink build(NeoCuration curation, NeoSample sample, String domain) {
-		NeoCurationLink newRelationship = new NeoCurationLink();
-		newRelationship.curation = curation;
-		newRelationship.sample = sample;
-		newRelationship.domain = domain;
-		
-
-		newRelationship.hash = Hashing.sha256().newHasher()
-=======
-	public static NeoCurationLink build(NeoCuration curation, NeoSample sample, LocalDateTime created) {
+	public static NeoCurationLink build(NeoCuration curation, NeoSample sample, String domain, LocalDateTime created) {
 		NeoCurationLink neoCurationLink = new NeoCurationLink();
 		neoCurationLink.curation = curation;
 		neoCurationLink.sample = sample;
-		neoCurationLink.created = created;
-		
+		neoCurationLink.created = created;		
 
 		neoCurationLink.hash = Hashing.sha256().newHasher()
-			.putUnencodedChars(curation.getHash())
->>>>>>> 85be2c1e
 			.putUnencodedChars(sample.getAccession())
 			.putUnencodedChars(domain)
 			.putUnencodedChars(curation.getHash())
 			.hash().toString();
-<<<<<<< HEAD
-    			
-		return newRelationship;
-=======
-    	
-    	//TODO bake user id into hash
-		
 		return neoCurationLink;
->>>>>>> 85be2c1e
 	}
 }