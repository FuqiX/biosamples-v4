<project xmlns="http://maven.apache.org/POM/4.0.0" xmlns:xsi="http://www.w3.org/2001/XMLSchema-instance"
	xsi:schemaLocation="http://maven.apache.org/POM/4.0.0 http://maven.apache.org/xsd/maven-4.0.0.xsd">
	<modelVersion>4.0.0</modelVersion>

	<artifactId>pipelines-ena</artifactId>
	<packaging>jar</packaging>

	<parent>
		<groupId>uk.ac.ebi.biosamples</groupId>
		<artifactId>biosamples</artifactId>
<<<<<<< HEAD
		<version>4.1.10</version>
=======
		<version>4.1.11-SNAPSHOT</version>
>>>>>>> 4232887a
		<relativePath>../../</relativePath>
	</parent>

	<dependencies>
		<dependency>
			<groupId>uk.ac.ebi.biosamples</groupId>
			<artifactId>utils-pipeline</artifactId>
<<<<<<< HEAD
			<version>4.1.10</version>
=======
			<version>4.1.11-SNAPSHOT</version>
>>>>>>> 4232887a
		</dependency>
		<dependency>
			<groupId>uk.ac.ebi.biosamples</groupId>
			<artifactId>utils-thread</artifactId>
<<<<<<< HEAD
			<version>4.1.10</version>
=======
			<version>4.1.11-SNAPSHOT</version>
>>>>>>> 4232887a
		</dependency>

		<dependency>
			<groupId>org.springframework.boot</groupId>
			<artifactId>spring-boot-starter-jdbc</artifactId>
		</dependency>

		<!-- xml parsing and handling -->
		<dependency>
			<groupId>dom4j</groupId>
			<artifactId>dom4j</artifactId>
		</dependency>
		<dependency>
			<groupId>xmlunit</groupId>
			<artifactId>xmlunit</artifactId>
			<version>1.4</version>
		</dependency>

		<!-- oracle driver for accessioning -->
		<!-- this is not in public repos due to Oracle license -->
		<dependency>
			<groupId>com.oracle.jdbc</groupId>
			<artifactId>ojdbc8</artifactId>
			<version>12.2.0.1</version>
		</dependency>
		<dependency>
			<groupId>com.oracle.jdbc</groupId>
			<artifactId>xdb6</artifactId>
			<version>12.2.0.1</version>
		</dependency>
		<dependency>
			<groupId>com.oracle.jdbc</groupId>
			<artifactId>xmlparserv2</artifactId>
			<version>12.2.0.1</version>
		</dependency>

	</dependencies>

	<repositories>
	  	<repository>
			<id>maven.oracle.com</id>
			<name>oracle-maven-repo</name>
			<url>https://maven.oracle.com</url>
<!-- 			<layout>default</layout> -->
<!-- 			<releases> -->
<!-- 				<enabled>true</enabled> -->
<!-- 				<updatePolicy>always</updatePolicy> -->
<!-- 			</releases> -->
		</repository>
	</repositories>
 	<build>
 		<plugins>
 			<plugin>
 				<groupId>org.springframework.boot</groupId>
 				<artifactId>spring-boot-maven-plugin</artifactId>
	            <executions>
	                <execution>
	                    <goals>
	                        <goal>build-info</goal>
	                    </goals>
	                </execution>
	            </executions>
 			</plugin>
 		</plugins>
 	</build>
</project><|MERGE_RESOLUTION|>--- conflicted
+++ resolved
@@ -8,11 +8,7 @@
 	<parent>
 		<groupId>uk.ac.ebi.biosamples</groupId>
 		<artifactId>biosamples</artifactId>
-<<<<<<< HEAD
-		<version>4.1.10</version>
-=======
 		<version>4.1.11-SNAPSHOT</version>
->>>>>>> 4232887a
 		<relativePath>../../</relativePath>
 	</parent>
 
@@ -20,20 +16,12 @@
 		<dependency>
 			<groupId>uk.ac.ebi.biosamples</groupId>
 			<artifactId>utils-pipeline</artifactId>
-<<<<<<< HEAD
-			<version>4.1.10</version>
-=======
 			<version>4.1.11-SNAPSHOT</version>
->>>>>>> 4232887a
 		</dependency>
 		<dependency>
 			<groupId>uk.ac.ebi.biosamples</groupId>
 			<artifactId>utils-thread</artifactId>
-<<<<<<< HEAD
-			<version>4.1.10</version>
-=======
 			<version>4.1.11-SNAPSHOT</version>
->>>>>>> 4232887a
 		</dependency>
 
 		<dependency>
@@ -45,6 +33,10 @@
 		<dependency>
 			<groupId>dom4j</groupId>
 			<artifactId>dom4j</artifactId>
+		</dependency>
+		<dependency>
+			<groupId>jaxen</groupId>
+			<artifactId>jaxen</artifactId>
 		</dependency>
 		<dependency>
 			<groupId>xmlunit</groupId>
