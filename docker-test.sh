--- conflicted
+++ resolved
@@ -5,11 +5,7 @@
 
 for X in "$@"
 do
-<<<<<<< HEAD
-  docker-compose run --rm --service-ports biosamples-integration java -jar integration-4.1.12-RC1.jar --phase=$X $ARGS $@
-=======
-  docker-compose run --rm --service-ports biosamples-integration java -jar integration-4.1.13-SNAPSHOT.jar --phase=$X $ARGS $@
->>>>>>> ece9dffd
+  docker-compose run --rm --service-ports biosamples-integration java -jar integration-4.1.12-RC2.jar --phase=$X $ARGS $@
   sleep 30 #solr is configured to commit every 5 seconds
 
 done
