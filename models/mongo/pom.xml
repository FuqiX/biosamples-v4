--- conflicted
+++ resolved
@@ -8,11 +8,7 @@
 	<parent>
 		<groupId>uk.ac.ebi.biosamples</groupId>
 		<artifactId>biosamples</artifactId>
-<<<<<<< HEAD
-		<version>4.1.10</version>
-=======
 		<version>4.1.11-SNAPSHOT</version>
->>>>>>> 4232887a
 		<relativePath>../../</relativePath>
 	</parent>
 
@@ -20,11 +16,7 @@
 		<dependency>
 			<groupId>uk.ac.ebi.biosamples</groupId>
 			<artifactId>models-core</artifactId>
-<<<<<<< HEAD
-			<version>4.1.10</version>
-=======
 			<version>4.1.11-SNAPSHOT</version>
->>>>>>> 4232887a
 		</dependency>
 		<dependency>
 			<groupId>org.springframework.boot</groupId>
