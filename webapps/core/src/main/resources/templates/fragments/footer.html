--- conflicted
+++ resolved
@@ -81,22 +81,6 @@
                 return array1.toString() === array2.toString();
             }
 
-<<<<<<< HEAD
-	    });
-      </script>
-	  
-	  
-	  <script defer="defer" src="https://www.ebi.ac.uk/web_guidelines/EBI-Framework/v1.1/js/cookiebanner.js"></script>
-	  <script defer="defer" src="https://www.ebi.ac.uk/web_guidelines/EBI-Framework/v1.1/js/foot.js"></script>
-	  <script defer="defer" src="https://www.ebi.ac.uk/web_guidelines/EBI-Framework/v1.1/js/script.js"></script>
-	
-	  <!-- The Foundation theme JavaScript -->
-	  <script src="https://www.ebi.ac.uk/web_guidelines/EBI-Framework/v1.1/libraries/foundation-6/js/foundation.js"></script>
-	  <script src="https://www.ebi.ac.uk/web_guidelines/EBI-Framework/v1.1/js/foundationExtendEBI.js"></script>
-	  <script type="text/JavaScript">$(document).foundation();</script>
-	  <script type="text/JavaScript">$(document).foundationExtendEBI();</script>]
-	</div>
-=======
         });
 	</script>
 
@@ -109,6 +93,5 @@
 	<script type="text/JavaScript">$(document).foundation();</script>
 	<script type="text/JavaScript">$(document).foundationExtendEBI();</script>
 </div>
->>>>>>> 5a330752
 </body>
 </html>