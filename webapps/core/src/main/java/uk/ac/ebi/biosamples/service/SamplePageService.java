--- conflicted
+++ resolved
@@ -1,13 +1,10 @@
 package uk.ac.ebi.biosamples.service;
 
-<<<<<<< HEAD
 import java.security.Principal;
 import java.util.Collection;
 import java.util.List;
 import java.util.Set;
-=======
 import java.time.LocalDateTime;
->>>>>>> 85be2c1e
 import java.util.stream.Collectors;
 import java.util.stream.StreamSupport;
 
@@ -55,19 +52,9 @@
 	@Autowired
 	private SolrSampleService solrSampleService;
 	
-
-<<<<<<< HEAD
 	public Page<Sample> getSamplesByText(String text, MultiValueMap<String,String> filters, Collection<String> domains,
-			Pageable pageable) {		
-		
-				
-		Page<SolrSample> pageSolrSample = solrSampleService.fetchSolrSampleByText(text, filters, domains, pageable);		
-=======
-	//@Cacheable(cacheNames=WebappProperties.getSamplesByText, sync=true)
-	public Page<Sample> getSamplesByText(String text, MultiValueMap<String,String> filters, 
 			LocalDateTime after, LocalDateTime before, Pageable pageable) {		
-		Page<SolrSample> pageSolrSample = solrSampleService.fetchSolrSampleByText(text, filters, after, before, pageable);		
->>>>>>> 85be2c1e
+		Page<SolrSample> pageSolrSample = solrSampleService.fetchSolrSampleByText(text, filters, domains, after, before, pageable);		
 		//for each result fetch the stored version and add e.g. inverse relationships		
 		//stream process each solrSample into a sample *in parallel*
 		Page<Sample> pageSample = new PageImpl<>(StreamSupport.stream(pageSolrSample.spliterator(), true)
