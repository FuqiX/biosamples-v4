<project xmlns="http://maven.apache.org/POM/4.0.0" xmlns:xsi="http://www.w3.org/2001/XMLSchema-instance"
	xsi:schemaLocation="http://maven.apache.org/POM/4.0.0 http://maven.apache.org/xsd/maven-4.0.0.xsd">
	<modelVersion>4.0.0</modelVersion>

	<artifactId>models-core</artifactId>
	<packaging>jar</packaging>
	<properties>
	<protobuf.version>3.5.1</protobuf.version>
	</properties>

	<parent>
		<groupId>uk.ac.ebi.biosamples</groupId>
		<artifactId>biosamples</artifactId>
<<<<<<< HEAD
		<version>4.1.12-SNAPSHOT</version>
=======
		<version>4.1.11</version>
>>>>>>> b43581e2
		<relativePath>../../</relativePath>
	</parent>

	<dependencies>
		<dependency>
			<groupId>uk.ac.ebi.biosamples</groupId>
			<artifactId>utils-xml</artifactId>
<<<<<<< HEAD
			<version>4.1.12-SNAPSHOT</version>
=======
			<version>4.1.11</version>
>>>>>>> b43581e2
		</dependency>

		<!-- need this for Jackson2ObjectMapperBuilder -->
		<dependency>
			<groupId>org.springframework</groupId>
			<artifactId>spring-web</artifactId>
		</dependency>

		<dependency>
			<groupId>com.fasterxml.jackson.core</groupId>
			<artifactId>jackson-annotations</artifactId>
		</dependency>
		<dependency>
			<groupId>com.fasterxml.jackson.core</groupId>
			<artifactId>jackson-databind</artifactId>
		</dependency>
		<dependency>
			<groupId>org.springframework.hateoas</groupId>
			<artifactId>spring-hateoas</artifactId>
		</dependency>
		<dependency>
            <groupId>uk.ac.ebi.biosamples</groupId>
            <artifactId>models-structured</artifactId>
<<<<<<< HEAD
            <version>4.1.12-SNAPSHOT</version>
=======
            <version>4.1.11</version>
>>>>>>> b43581e2
        </dependency>
    </dependencies>

	<!-- lock transitive dependency version -->
	<dependencyManagement>
		<dependencies>
			<dependency>
				<groupId>xml-apis</groupId>
				<artifactId>xml-apis</artifactId>
				<version>1.4.01</version>
			</dependency>
		</dependencies>
	</dependencyManagement>
</project><|MERGE_RESOLUTION|>--- conflicted
+++ resolved
@@ -11,11 +11,7 @@
 	<parent>
 		<groupId>uk.ac.ebi.biosamples</groupId>
 		<artifactId>biosamples</artifactId>
-<<<<<<< HEAD
-		<version>4.1.12-SNAPSHOT</version>
-=======
-		<version>4.1.11</version>
->>>>>>> b43581e2
+		<version>4.1.12-RC1</version>
 		<relativePath>../../</relativePath>
 	</parent>
 
@@ -23,11 +19,7 @@
 		<dependency>
 			<groupId>uk.ac.ebi.biosamples</groupId>
 			<artifactId>utils-xml</artifactId>
-<<<<<<< HEAD
-			<version>4.1.12-SNAPSHOT</version>
-=======
-			<version>4.1.11</version>
->>>>>>> b43581e2
+			<version>4.1.12-RC1</version>
 		</dependency>
 
 		<!-- need this for Jackson2ObjectMapperBuilder -->
@@ -51,11 +43,7 @@
 		<dependency>
             <groupId>uk.ac.ebi.biosamples</groupId>
             <artifactId>models-structured</artifactId>
-<<<<<<< HEAD
-            <version>4.1.12-SNAPSHOT</version>
-=======
-            <version>4.1.11</version>
->>>>>>> b43581e2
+            <version>4.1.12-RC1</version>
         </dependency>
     </dependencies>
 
