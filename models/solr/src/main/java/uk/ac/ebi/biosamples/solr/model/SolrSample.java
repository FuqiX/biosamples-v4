--- conflicted
+++ resolved
@@ -237,13 +237,9 @@
 		if (outgoingRelationships != null && outgoingRelationships.keySet().size() > 0) {
 			List<String> outgoingRelationshipTypes = new ArrayList<>();
 			for (String key: outgoingRelationships.keySet()) {
-<<<<<<< HEAD
 //			    String safeKey = getSafeKey(key);
 //			    safeKey = safeKey + "_or_ss";
                 String field = SolrSampleService.valueToSafeField(key) + "_or_ss";
-=======
-                String field = SolrSampleService.valueToSafeField(key, "_or_ss");
->>>>>>> 46fdc58a
 				outgoingRelationshipTypes.add(field);
 			}
 
@@ -256,13 +252,9 @@
 		if (incomingRelationships != null && incomingRelationships.keySet().size() > 0) {
 			List<String> incomingRelationshipTypes = new ArrayList<>();
 			for (String key: incomingRelationships.keySet()) {
-<<<<<<< HEAD
 //                String safeKey = getSafeKey(key);
 //                safeKey = safeKey + "_ir_ss";
                 String field = SolrSampleService.valueToSafeField(key) +"_ir_ss";
-=======
-                String field = SolrSampleService.valueToSafeField(key, "_ir_ss");
->>>>>>> 46fdc58a
 				incomingRelationshipTypes.add(field);
 			}
 
