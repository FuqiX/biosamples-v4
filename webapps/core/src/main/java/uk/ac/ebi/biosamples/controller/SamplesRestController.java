package uk.ac.ebi.biosamples.controller;

import java.io.UnsupportedEncodingException;
import java.net.URI;
import java.time.Instant;
import java.util.Arrays;
import java.util.Collection;
import java.util.Collections;
import java.util.stream.Collectors;

import org.slf4j.Logger;
import org.slf4j.LoggerFactory;
import org.springframework.data.domain.Page;
import org.springframework.data.domain.PageRequest;
import org.springframework.data.domain.Pageable;
import org.springframework.data.domain.Sort;
import org.springframework.data.domain.Sort.Order;
import org.springframework.data.web.PagedResourcesAssembler;
import org.springframework.hateoas.ExposesResourceFor;
import org.springframework.hateoas.Link;
import org.springframework.hateoas.MediaTypes;
import org.springframework.hateoas.PagedResources;
import org.springframework.hateoas.PagedResources.PageMetadata;
import org.springframework.hateoas.Resource;
import org.springframework.hateoas.Resources;
import org.springframework.hateoas.mvc.ControllerLinkBuilder;
import org.springframework.http.MediaType;
import org.springframework.http.ResponseEntity;
import org.springframework.security.access.prepost.PreAuthorize;
import org.springframework.web.bind.annotation.CrossOrigin;
import org.springframework.web.bind.annotation.GetMapping;
import org.springframework.web.bind.annotation.PostMapping;
import org.springframework.web.bind.annotation.RequestBody;
import org.springframework.web.bind.annotation.RequestMapping;
import org.springframework.web.bind.annotation.RequestMethod;
import org.springframework.web.bind.annotation.RequestParam;
import org.springframework.web.bind.annotation.RestController;
import org.springframework.web.util.UriComponentsBuilder;
import org.springframework.web.util.UriUtils;

import uk.ac.ebi.biosamples.model.Sample;
import uk.ac.ebi.biosamples.model.filter.Filter;
import uk.ac.ebi.biosamples.service.BioSamplesAapService;
import uk.ac.ebi.biosamples.service.FilterService;
import uk.ac.ebi.biosamples.service.SampleManipulationService;
import uk.ac.ebi.biosamples.service.SamplePageService;
import uk.ac.ebi.biosamples.service.SampleResourceAssembler;
import uk.ac.ebi.biosamples.service.SampleService;
import uk.ac.ebi.biosamples.solr.repo.CursorArrayList;
import uk.ac.ebi.biosamples.utils.LinkUtils;

/**
 * Primary controller for REST operations both in JSON and XML and both read and
 * write.
 * 
 * See {@link SampleHtmlController} for the HTML equivalent controller.
 * 
 * @author faulcon
 *
 */
@RestController
@ExposesResourceFor(Sample.class)
@RequestMapping("/samples")
public class SamplesRestController {

	private final SamplePageService samplePageService;
	private final SampleService sampleService;
	private final FilterService filterService;
	private final BioSamplesAapService bioSamplesAapService;
	private final SampleManipulationService sampleManipulationService;
	
	private final SampleResourceAssembler sampleResourceAssembler;

	private Logger log = LoggerFactory.getLogger(getClass());

	public SamplesRestController(
			SamplePageService samplePageService,FilterService filterService,
			BioSamplesAapService bioSamplesAapService,
			SampleResourceAssembler sampleResourceAssembler,
			SampleManipulationService sampleManipulationService,
			SampleService sampleService) {
		this.samplePageService = samplePageService;
		this.filterService = filterService;
		this.bioSamplesAapService = bioSamplesAapService;
		this.sampleResourceAssembler = sampleResourceAssembler;
		this.sampleManipulationService = sampleManipulationService;
		this.sampleService = sampleService;
	}
	
	private String decodeText(String text) {
		if (text != null) {
			try {
				//URLDecoder doesn't work right...
				//text = URLDecoder.decode(text, "UTF-8");
				text = UriUtils.decode(text, "UTF-8");
			} catch (UnsupportedEncodingException e) {
				throw new RuntimeException(e);
			}
		}		
		return text;		
	}
	
	private String[] decodeFilter(String[] filter) {
		if (filter != null) {
			for (int i = 0; i < filter.length; i++) {
				try {
					//URLDecoder doesn't work right...
					//filter[i] = URLDecoder.decode(filter[i], "UTF-8");
					filter[i] = UriUtils.decode(filter[i], "UTF-8");
				} catch (UnsupportedEncodingException e) {
					throw new RuntimeException(e);
				}
			}
		}
		return filter;
	}

	@CrossOrigin(methods = RequestMethod.GET)
	@GetMapping(produces = { MediaTypes.HAL_JSON_VALUE, MediaType.APPLICATION_JSON_VALUE })
	public Resources<Resource<Sample>> searchHal(
			@RequestParam(name = "text", required = false) String text,
			@RequestParam(name = "filter", required = false) String[] filter, 
			@RequestParam(name = "cursor", required = false) String cursor,
			@RequestParam(name = "page", required = false) final Integer page,
			@RequestParam(name = "size", required = false) final Integer size, 
			@RequestParam(name = "sort", required = false) final String[] sort, 
			PagedResourcesAssembler<Sample> pageAssembler) {

		
		//Need to decode the %20 and similar from the parameters
		//this is *not* needed for the html controller
		String decodedText = decodeText(text);
		String[] decodedFilter = decodeFilter(filter);
		String decodedCursor = decodeText(cursor);
			
		int effectivePage;
		if (page == null) {
			effectivePage = 0;
		} else {
			effectivePage = page;
		}
		int effectiveSize;
		if (size == null) {
			effectiveSize = 20;
		} else {
			effectiveSize = size;
		}
		
		Collection<Filter> filters = filterService.getFiltersCollection(decodedFilter);
		Collection<String> domains = bioSamplesAapService.getDomains();

		if (cursor != null) {

			log.trace("This cursor = "+decodedCursor);
			CursorArrayList<Sample> samples = samplePageService.getSamplesByText(decodedText, filters, 
				domains, decodedCursor, effectiveSize);
			log.trace("Next cursor = "+samples.getNextCursorMark());
			
			Resources<Resource<Sample>>  resources = new Resources<>(samples.stream()
				.map(s -> sampleResourceAssembler.toResource(s))
				.collect(Collectors.toList()));

			resources.add(getCursorLink(decodedText, decodedFilter, decodedCursor, effectiveSize, Link.REL_SELF));
			//only display the next link if there is a next cursor to go to
			if (!decodeText(samples.getNextCursorMark()).equals(decodedCursor) 
					&& !samples.getNextCursorMark().equals("*")) {
				resources.add(getCursorLink(decodedText, decodedFilter, samples.getNextCursorMark(), effectiveSize, Link.REL_NEXT));				
			}
			
			return resources;
			
		} else {	
			
			String effectiveSort[] = sort;
			if (sort == null) {
				//if there is no existing sort, sort by score then accession
				effectiveSort = new String[2];
				effectiveSort[0] = "score,desc";
				effectiveSort[1] = "id,asc";
			} 
			Sort pageSort = new Sort(Arrays.stream(effectiveSort).map(this::parseSort).collect(Collectors.toList()));
			Pageable pageable = new PageRequest(effectivePage, effectiveSize, pageSort);
			
			Page<Sample> pageSample = samplePageService.getSamplesByText(text, filters, domains, pageable);

			
<<<<<<< HEAD
			PageMetadata pageMetadata = new PageMetadata(effectiveSize,
=======
			PageMetadata pageMetadata = new PageMetadata(effectiveSize, 
>>>>>>> d17500c4
					pageSample.getNumber(), pageSample.getTotalElements(), pageSample.getTotalPages());
			
			Resources<Resource<Sample>> resources = new PagedResources<>(pageSample.getContent().stream()
					.map(s -> sampleResourceAssembler.toResource(s))
					.collect(Collectors.toList()), pageMetadata);			 


			//if theres more than one page, link to first and last
			if (pageSample.getTotalPages() > 1) {
				resources.add(getPageLink(decodedText, decodedFilter, 0, effectiveSize, sort, Link.REL_FIRST));				
			}
			//if there was a previous page, link to it
			if (effectivePage > 0) {
				resources.add(getPageLink(decodedText, decodedFilter, effectivePage-1, effectiveSize, sort, Link.REL_PREVIOUS));
			}
			resources.add(getPageLink(decodedText, decodedFilter, effectivePage, effectiveSize, sort, Link.REL_SELF));
			
			//if there is a next page, link to it 
			if (effectivePage < pageSample.getTotalPages()-1) {
				resources.add(getPageLink(decodedText, decodedFilter, effectivePage+1, effectiveSize, sort, Link.REL_NEXT));
			}
			//if theres more than one page, link to first and last
			if (pageSample.getTotalPages() > 1) {
				resources.add(getPageLink(decodedText, decodedFilter, pageSample.getTotalPages(), effectiveSize, sort, Link.REL_LAST));				
			}

			//if we are on the first page and not sorting
			if (effectivePage==0 && (sort==null || sort.length==0)) {
				resources.add(getCursorLink(decodedText, decodedFilter, "*", effectiveSize, "cursor"));
			}
			
			//if there is no search term, and on first page, add a link to use search
			//TODO
//			if (text.trim().length() == 0 && page == 0) {
//				resources.add(LinkUtils.cleanLink(ControllerLinkBuilder
//					.linkTo(ControllerLinkBuilder.methodOn(SamplesRestController.class)
//						.searchHal(null, filter, null, page, effectiveSize, sort, null))
//					.withRel("search")));
//			}
			
			resources.add(SampleAutocompleteRestController.getLink(decodedText, decodedFilter, null, "autocomplete"));
					
			resources.add(ControllerLinkBuilder
				.linkTo(ControllerLinkBuilder.methodOn(SampleRestController.class)
					.getSampleHal(null, false))
				.withRel("sample"));
			
			/*
			if (filters.stream().allMatch(f -> !f.getType().equals(FilterType.DATE_FILTER))) {
	
				String[] templatedFilters = new String[1];
				templatedFilters[0] = FilterType.DATE_FILTER.getSerialization()+":update:from{ISO-8601from}until{ISO-8601until}";
				pagedResources.add(ControllerLinkBuilder
						.linkTo(ControllerLinkBuilder.methodOn(SamplesRestController.class)
								.searchHal(text, templatedFilters, null, null))
						.withRel("samplesbyUpdateDate"));
			}
			*/
			
			return resources;
		}
		
		//TODO add search link
	}
	
	private Order parseSort(String sort) {
		if(sort.endsWith(",desc")) {
			return new Order(Sort.Direction.DESC, sort.substring(0, sort.length()-5));
		} else if(sort.endsWith(",asc")) {
			return new Order(Sort.Direction.ASC, sort.substring(0, sort.length()-4));
		} else {
			return new Order(null, sort);
		}
	}
	
	/**
	 * ControllerLinkBuilder seems to have problems linking to the same controller?
	 * Split out into manual manipulation for greater control
	 * 
	 * @param text
	 * @param filter
	 * @param cursor
	 * @param size
	 * @param rel
	 * @return
	 */
	public static Link getCursorLink(String text, String[] filter, String cursor, int size, String rel) {
		UriComponentsBuilder builder = ControllerLinkBuilder.linkTo(SamplesRestController.class)
				.toUriComponentsBuilder();
		if (text != null && text.trim().length() > 0) {
			builder.queryParam("text", text);
		}
		if (filter != null) {
			for (String filterString : filter) {
				builder.queryParam("filter",filterString);				
			}
		}
		builder.queryParam("cursor", cursor);
		builder.queryParam("size", size);
		return new Link(builder.toUriString(), rel);
	}
	
	public static Link getPageLink(String text, String[] filter, int page, int size, String[] sort, String rel) {
		UriComponentsBuilder builder = ControllerLinkBuilder.linkTo(SamplesRestController.class)
				.toUriComponentsBuilder();
		if (text != null && text.trim().length() > 0) {
			builder.queryParam("text", text);
		}
		if (filter != null) {
			for (String filterString : filter) {
				builder.queryParam("filter",filterString);				
			}
		}
		builder.queryParam("page", page);
		builder.queryParam("size", size);
		if (sort != null) {
			for (String sortString : sort) {
				builder.queryParam("sort",sortString);				
			}
		}
		return new Link(builder.toUriString(), rel);
	}
	


	@PreAuthorize("isAuthenticated()")
	@PostMapping(consumes = { MediaType.APPLICATION_JSON_VALUE })
	public ResponseEntity<Resource<Sample>> post(@RequestBody Sample sample,
			@RequestParam(name = "setupdatedate", required = false, defaultValue="true") boolean setUpdateDate,
            @RequestParam(name = "setfulldetails", required = false, defaultValue = "false") boolean setFullDetails) {
		
		log.debug("Recieved POST for "+sample);
		sample = bioSamplesAapService.handleSampleDomain(sample);

		//limit use of this method to write super-users only
		if (bioSamplesAapService.isWriteSuperUser() && setUpdateDate) {
			sample = Sample.build(sample.getName(), sample.getAccession(), sample.getDomain(), 
					sample.getRelease(), Instant.now(),
					sample.getCharacteristics(), sample.getRelationships(), sample.getExternalReferences(), 
					sample.getOrganizations(), sample.getContacts(), sample.getPublications());
		}

		if (!setFullDetails) {
			sample = sampleManipulationService.removeLegacyFields(sample);
		}
		
		sample = sampleService.store(sample);
		
		// assemble a resource to return
		Resource<Sample> sampleResource = sampleResourceAssembler.toResource(sample);

		// create the response object with the appropriate status
		//TODO work out how to avoid using ResponseEntity but also set location header
		return ResponseEntity.created(URI.create(sampleResource.getLink("self").getHref())).body(sampleResource);
	}
	
}<|MERGE_RESOLUTION|>--- conflicted
+++ resolved
@@ -184,11 +184,7 @@
 			Page<Sample> pageSample = samplePageService.getSamplesByText(text, filters, domains, pageable);
 
 			
-<<<<<<< HEAD
 			PageMetadata pageMetadata = new PageMetadata(effectiveSize,
-=======
-			PageMetadata pageMetadata = new PageMetadata(effectiveSize, 
->>>>>>> d17500c4
 					pageSample.getNumber(), pageSample.getTotalElements(), pageSample.getTotalPages());
 			
 			Resources<Resource<Sample>> resources = new PagedResources<>(pageSample.getContent().stream()
