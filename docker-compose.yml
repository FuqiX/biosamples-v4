version: '2'
services:

  biosamples-webapps-core:
    build: .
    image: biosamples:latest
    mem_limit: 1g
    links:
    - solr
    - mongo
    - rabbitmq
    volumes:
    - logs:/logs
    command:
    - java
    - -jar
<<<<<<< HEAD
    - webapps-core-4.1.10.war
=======
    - webapps-core-4.1.11-SNAPSHOT.war
>>>>>>> 4232887a
    environment:
    #AAP certificate
    - jwt.certificate=public.explore.der
    - security.basic.path=
    - aap.domains.url=https://explore.api.aai.ebi.ac.uk
    - aap.token.url=https://explore.api.aai.ebi.ac.uk/auth
    #configure other services
    - spring.data.solr.host=http://solr:8983/solr
    - spring.data.mongodb.uri=mongodb://mongo:27017/biosamples
    - SPRING_RABBITMQ_HOST=rabbitmq
    - SPRING_RABBITMQ_PUBLISHER-CONFIRMS=true
    - SPRING_RABBITMQ_PUBLISHER-RETURNS=true
    - SPRING_RABBITMQ_LISTENER_SIMPLE_PREFETCH=100
    - SPRING_RABBITMQ_LISTENER_SIMPLE_TRANSACTION-SIZE=25
    - spring.jackson.serialization-inclusion=non_null
    - spring.jackson.serialization.WRITE_NULL_MAP_VALUES=false
    - spring.jackson.serialization.indent_output=true
    #Configure root path to server from
    - server.servlet.context-path=/biosamples
    - server.context-path=/biosamples
    #Enable use behind a proxy with original urls
    - server.use-forward-headers=true
    #Improve logging
    - LOGGING_FILE=/logs/webapps-core.log
    - server.tomcat.accesslog.enabled=true
    - server.tomcat.accesslog.directory=/logs
    - server.tomcat.accesslog.prefix=webapps-core.access
    - server.tomcat.accesslog.pattern=- %l %u %t \"%r\" %s %b %D %{Content-Type}o
    #Enable gzip compression of responses
    - server.compression.enabled=true
    - server.compression.mime-types=application/json,application/hal+json,application/xml,text/html,application/javascript,text/css
    #Don't waste CPU compressing very small responses
    - server.compression.min-response-size=2048
    # Charset of HTTP requests and responses. Added to the "Content-Type" header if not set explicitly.
    - spring.http.encoding.charset=UTF-8
    # Enable http encoding support.
    - spring.http.encoding.enabled=true
    # Force the encoding to the configured charset on HTTP requests and responses.
    - spring.http.encoding.force=true
    ports:
    - 8081:8080
    - 9090:9090
    - 8000:8000

  biosamples-webapps-sampletab:
    image: biosamples:latest
    mem_limit: 500m
    links:
    - biosamples-webapps-core
    volumes:
    - logs:/logs
    command:
    - java
    - -jar
<<<<<<< HEAD
    - webapps-sampletab-4.1.10.war
=======
    - webapps-sampletab-4.1.11-SNAPSHOT.war
>>>>>>> 4232887a
    environment:
    - BIOSAMPLES_CLIENT_URI=http://biosamples-webapps-core:8080/biosamples
    - SERVER_SERVLET_CONTEXT-PATH=/biosamples/sampletab
    - SERVER_CONTEXT-PATH=/biosamples/sampletab
    - MANAGEMENT_SECURITY_ENABLED=false
    - LOGGING_FILE=/logs/webapps-sampletab.log
    - SERVER_TOMCAT_ACCESSLOG_ENABLED=true
    - SERVER_TOMCAT_ACCESSLOG_DIRECTORY=/logs
    - SERVER_TOMCAT_ACCESSLOG_PREFIX=webapps-sampletab.access
    - server.tomcat.accesslog.pattern=- %l %u %t \"%r\" %s %b %D %{Content-Type}o
    # Charset of HTTP requests and responses. Added to the "Content-Type" header if not set explicitly.
    - SPRING_HTTP_ENCODING_CHARSET=UTF-8
    # Enable http encoding support.
    - SPRING_HTTP_ENCODING_ENABLED=true
    # Force the encoding to the configured charset on HTTP requests and responses.
    - spring.http.encoding.force=true
    - ENDPOINTS_SHUTDOWN_ENABLED=true
    - ENDPOINTS_SHUTDOWN_SENSITIVE=false
    - SPRING_HTTP_MULTIPART_MAX-FILE-SIZE=30MB
    - SPRING_HTTP_MULTIPART_MAX-REQUEST-SIZE=30MB
    - SPRING_SERVLET_MULTIPART_MAX-FILE-SIZE=30MB
    - SPRING_SERVLET_MULTIPART_MAX-REQUEST-SIZE=30MB
    # Provide AAP infos
    #- BIOSAMPLES_CLIENT_AAP_USERNAME=override_in_docker-compose.override.yml
    #- BIOSAMPLES_CLIENT_AAP_PASSWORD=override_in_docker-compose.override.yml
    - spring.data.mongodb.uri=mongodb://mongo:27017/biosamples
    - biosamples.webapp.core.uri=http://localhost:8081/biosamples
    ports:
    - 8082:8080

  biosamples-webapps-legacyxml:
    image: biosamples:latest
    mem_limit: 500m
    links:
    - biosamples-webapps-core
    volumes:
    - logs:/logs
    command:
    - java
    - -jar
<<<<<<< HEAD
    - webapps-legacyxml-4.1.10.war
=======
    - webapps-legacyxml-4.1.11-SNAPSHOT.war
>>>>>>> 4232887a
    environment:
    - BIOSAMPLES_CLIENT_URI=http://biosamples-webapps-core:8080/biosamples
    - SERVER_SERVLET_CONTEXT-PATH=/biosamples/xml
    - SERVER_CONTEXT-PATH=/biosamples/xml
    - SPRING_JACKSON_SERIALIZATION_INDENT_OUTPUT=true
    - LOGGING_FILE=/logs/webapps-legacyxml.log
    - SERVER_TOMCAT_ACCESSLOG_ENABLED=true
    - SERVER_TOMCAT_ACCESSLOG_DIRECTORY=/logs
    - SERVER_TOMCAT_ACCESSLOG_PREFIX=webapps-legacyxml.access
    - server.tomcat.accesslog.pattern=- %l %u %t \"%r\" %s %b %D %{Content-Type}o
    - ENDPOINTS_SHUTDOWN_ENABLED=true
    - ENDPOINTS_SHUTDOWN_SENSITIVE=false
    # Provide AAP infos
    #- BIOSAMPLES_CLIENT_AAP_USERNAME=override_in_docker-compose.override.yml
    #- BIOSAMPLES_CLIENT_AAP_PASSWORD=override_in_docker-compose.override.yml
    ports:
    - 8083:8080

  biosamples-webapps-legacyjson:
    image: biosamples:latest
    mem_limit: 500m
    links:
    - biosamples-webapps-core
    volumes:
    - logs:/logs
    command:
    - java
    - -jar
<<<<<<< HEAD
    - webapps-legacyjson-4.1.10.war
=======
    - webapps-legacyjson-4.1.11-SNAPSHOT.war
>>>>>>> 4232887a
    environment:
    - BIOSAMPLES_CLIENT_URI=http://biosamples-webapps-core:8080/biosamples
    - SERVER_SERVLET_CONTEXT-PATH=/biosamples/api
    - SERVER_CONTEXT-PATH=/biosamples/api
    - SPRING_JACKSON_SERIALIZATION_INDENT_OUTPUT=true
    - LOGGING_FILE=/logs/webapps-legacyjson.log
    - SERVER_TOMCAT_ACCESSLOG_ENABLED=true
    - SERVER_TOMCAT_ACCESSLOG_DIRECTORY=/logs
    - SERVER_TOMCAT_ACCESSLOG_PREFIX=webapps-legacyjson.access
    - server.tomcat.accesslog.pattern=- %l %u %t \"%r\" %s %b %D %{Content-Type}o
    - ENDPOINTS_SHUTDOWN_ENABLED=true
    - ENDPOINTS_SHUTDOWN_SENSITIVE=false
    # Provide AAP infos
    # - BIOSAMPLES_CLIENT_AAP_USERNAME=override_in_docker-compose.override.yml
    # - BIOSAMPLES_CLIENT_AAP_PASSWORD=override_in_docker-compose.override.yml
    ports:
    - 8084:8080

  biosamples-agents-solr:
    image: biosamples:latest
    mem_limit: 500m
    links:
    - solr
    - rabbitmq
    volumes:
    - logs:/logs
    command:
    - java
    - -jar
<<<<<<< HEAD
    - agents-solr-4.1.10.jar
=======
    - agents-solr-4.1.11-SNAPSHOT.jar
>>>>>>> 4232887a
    environment:
    - SPRING_RABBITMQ_HOST=rabbitmq
    - SPRING_RABBITMQ_PUBLISHER-CONFIRMS=true
    - SPRING_RABBITMQ_PUBLISHER-RETURNS=true
    - SPRING_RABBITMQ_LISTENER_CONCURRENCY=16
    - SPRING_RABBITMQ_LISTENER_MAX-CONCURRENCY=32
    - SPRING_RABBITMQ_LISTENER_SIMPLE_PREFETCH=128
    - SPRING_RABBITMQ_LISTENER_SIMPLE_TRANSACTION-SIZE=32
    - SPRING_DATA_SOLR_HOST=http://solr:8983/solr
    - BIOSAMPLES_AGENT_SOLR_STAYALIVE=true
    - LOGGING_FILE=/logs/agents-solr.log
    - spring.cache.cache-names=ols_ancestors_synonyms
    - spring.cache.caffeine.spec=maximumSize=500,expireAfterAccess=600s

  biosamples-pipelines-ena:
    image: biosamples:latest
    mem_limit: 500m
    volumes:
    - logs:/logs
    links:
    - biosamples-webapps-core
    command:
    - java
    - -jar
<<<<<<< HEAD
    - pipelines-ena-4.1.10.jar
=======
    - pipelines-ena-4.1.11-SNAPSHOT.jar
>>>>>>> 4232887a
    environment:
    - BIOSAMPLES_CLIENT_URI=http://biosamples-webapps-core:8080/biosamples
    - LOGGING_FILE=/logs/pipelines-ena.log

  biosamples-pipelines-ncbi:
    image: biosamples:latest
    mem_limit: 500m
    volumes:
    - logs:/logs
    links:
    - biosamples-webapps-core
    command:
    - java
    - -jar
<<<<<<< HEAD
    - pipelines-ncbi-4.1.10.jar
=======
    - pipelines-ncbi-4.1.11-SNAPSHOT.jar
>>>>>>> 4232887a
    environment:
    - BIOSAMPLES_CLIENT_URI=http://biosamples-webapps-core:8080/biosamples
    - LOGGING_FILE=/logs/pipelines-ncbi.log

  biosamples-pipelines-accession:
    image: biosamples:latest
    mem_limit: 500m
    volumes:
    - logs:/logs
    links:
    - biosamples-webapps-core
    command:
    - java
    - -jar
<<<<<<< HEAD
    - pipelines-accession-4.1.10.jar
=======
    - pipelines-accession-4.1.11-SNAPSHOT.jar
>>>>>>> 4232887a
    environment:
    - BIOSAMPLES_CLIENT_URI=http://biosamples-webapps-core:8080/biosamples
    - LOGGING_FILE=/logs/pipelines-accession.log

  biosamples-pipelines-sampletab:
    image: biosamples:latest
    mem_limit: 500m
    volumes:
    - logs:/logs
    links:
    - biosamples-webapps-core
    command:
    - java
    - -jar
<<<<<<< HEAD
    - pipelines-sampletab-4.1.10.jar
=======
    - pipelines-sampletab-4.1.11-SNAPSHOT.jar
>>>>>>> 4232887a
    environment:
    - BIOSAMPLES_SAMPLETAB_URI=http://biosamples-webapps-sampletab:8080/biosamples/sampletab/v4
    - LOGGING_FILE=/logs/pipelines-sampletab.log

  biosamples-pipelines-copydown:
    image: biosamples:latest
    mem_limit: 500m
    volumes:
    - logs:/logs
    links:
    - biosamples-webapps-core
    command:
    - java
    - -jar
<<<<<<< HEAD
    - pipelines-copydown-4.1.10.jar
=======
    - pipelines-copydown-4.1.11-SNAPSHOT.jar
>>>>>>> 4232887a
    environment:
    - BIOSAMPLES_CLIENT_URI=http://biosamples-webapps-core:8080/biosamples
    - LOGGING_FILE=/logs/pipelines-copydown.log

  biosamples-pipelines-curation:
    volumes:
    - logs:/logs
    image: biosamples:latest
    mem_limit: 500m
    links:
    - biosamples-webapps-core
    command:
    - java
    - -jar
<<<<<<< HEAD
    - pipelines-curation-4.1.10.jar
=======
    - pipelines-curation-4.1.11-SNAPSHOT.jar
>>>>>>> 4232887a
    environment:
    - BIOSAMPLES_CLIENT_URI=http://biosamples-webapps-core:8080/biosamples
    - LOGGING_FILE=/logs/pipelines-curation.log
    - spring.cache.cache-names=ols_short
    - spring.cache.caffeine.spec=maximumSize=50000

  biosamples-pipelines-zooma:
    volumes:
    - logs:/logs
    image: biosamples:latest
    mem_limit: 500m
    links:
    - biosamples-webapps-core
    command:
    - java
    - -jar
<<<<<<< HEAD
    - pipelines-zooma-4.1.10.jar
=======
    - pipelines-zooma-4.1.11-SNAPSHOT.jar
>>>>>>> 4232887a
    environment:
    - BIOSAMPLES_CLIENT_URI=http://biosamples-webapps-core:8080/biosamples
    - LOGGING_FILE=/logs/pipelines-zooma.log
    - spring.cache.cache-names=zooma,ols_short
    - spring.cache.caffeine.spec=maximumSize=50000

  biosamples-pipelines-reindex:
    volumes:
    - logs:/logs
    image: biosamples:latest
    mem_limit: 500m
    links:
    - biosamples-webapps-core
    command:
    - java
    - -jar
<<<<<<< HEAD
    - pipelines-reindex-4.1.10.jar
=======
    - pipelines-reindex-4.1.11-SNAPSHOT.jar
>>>>>>> 4232887a
    environment:
    - BIOSAMPLES_CLIENT_URI=http://biosamples-webapps-core:8080/biosamples
    - LOGGING_FILE=/logs/pipelines-reindex.log
    - spring.data.mongodb.uri=mongodb://mongo/biosamples
    - SPRING_RABBITMQ_HOST=rabbitmq

  biosamples-pipelines-export:
    volumes:
    - logs:/logs
    - ./docker/export:/export
    image: biosamples:latest
    mem_limit: 500m
    links:
    - biosamples-webapps-core
    command:
    - java
    - -jar
<<<<<<< HEAD
    - pipelines-export-4.1.10.jar
=======
    - pipelines-export-4.1.11-SNAPSHOT.jar
>>>>>>> 4232887a
    - --gzip
    - /export/export.json.gzip
    environment:
    - BIOSAMPLES_CLIENT_URI=http://biosamples-webapps-core:8080/biosamples
    - LOGGING_FILE=/logs/pipelines-export.log

  biosamples-integration:
    volumes:
    - logs:/logs
    image: biosamples:latest
    mem_limit: 500m
    links:
    - biosamples-webapps-core
    - biosamples-webapps-sampletab
    - biosamples-webapps-legacyxml
    - biosamples-webapps-legacyjson
    command:
    - java
    - -jar
<<<<<<< HEAD
    - integration-4.1.10.jar
=======
    - integration-4.1.11-SNAPSHOT.jar
>>>>>>> 4232887a
    environment:
    - BIOSAMPLES_CLIENT_URI=http://biosamples-webapps-core:8080/biosamples
    - BIOSAMPLES_SUBMISSIONURI=http://biosamples-webapps-sampletab:8080/biosamples/sampletab
    - BIOSAMPLES_SUBMISSIONURI_SAMPLETAB=http://biosamples-webapps-sampletab:8080/biosamples/sampletab
    - BIOSAMPLES_LEGACYXML=http://biosamples-webapps-legacyxml:8080/biosamples/xml
    - BIOSAMPLES_LEGACYXML_URI=http://biosamples-webapps-legacyxml:8080/biosamples/xml
    - BIOSAMPLES_LEGACYJSON_URI=http://biosamples-webapps-legacyjson:8080/biosamples/api
    - LOGGING_FILE=/logs/integration.log
    # Provide AAP infos
    #- BIOSAMPLES_CLIENT_AAP_USERNAME=override_in_docker-compose.override.yml
    #- BIOSAMPLES_CLIENT_AAP_PASSWORD=override_in_docker-compose.override.yml
    - BIOSAMPLES_LEGACYAPIKEY=fooqwerty

  json-schema-validator:
    volumes:
    - logs:/logs
    build: ./json-schema-validator
    image: json-schema-validator:latest
    mem_limit: 250m
    links:
    - biosamples-webapps-core
    ports:
    - 8085:3020

  mongo:
    image: mongo:3.2
    mem_limit: 2g
    volumes:
    - mongo_data:/data/db
    - ./docker/mongoarchive:/mongoarchive
    ports:
    - 27017:27017

  rabbitmq:
    image: rabbitmq:3.6-management-alpine
    mem_limit: 1g
    hostname: biosamples-rabbitmq
    ports:
    - 5672:5672
    - 15672:15672
    volumes:
    - rabbitmq_data:/var/lib/rabbitmq/mnesia

  solr:
    image: solr:6.6-alpine
    mem_limit: 1g
    ports:
    - 8983:8983
    volumes:
    - solr_data:/opt/solr/server/solr/mycores
    environment:
    - VERBOSE=yes
    - SOLR_HEAP=1g
    entrypoint:
    - docker-entrypoint.sh
    - solr-precreate
    - samples

volumes:
  solr_data: null
  mongo_data: null
  rabbitmq_data: null
  logs: null<|MERGE_RESOLUTION|>--- conflicted
+++ resolved
@@ -14,11 +14,7 @@
     command:
     - java
     - -jar
-<<<<<<< HEAD
-    - webapps-core-4.1.10.war
-=======
     - webapps-core-4.1.11-SNAPSHOT.war
->>>>>>> 4232887a
     environment:
     #AAP certificate
     - jwt.certificate=public.explore.der
@@ -73,11 +69,7 @@
     command:
     - java
     - -jar
-<<<<<<< HEAD
-    - webapps-sampletab-4.1.10.war
-=======
     - webapps-sampletab-4.1.11-SNAPSHOT.war
->>>>>>> 4232887a
     environment:
     - BIOSAMPLES_CLIENT_URI=http://biosamples-webapps-core:8080/biosamples
     - SERVER_SERVLET_CONTEXT-PATH=/biosamples/sampletab
@@ -118,11 +110,7 @@
     command:
     - java
     - -jar
-<<<<<<< HEAD
-    - webapps-legacyxml-4.1.10.war
-=======
     - webapps-legacyxml-4.1.11-SNAPSHOT.war
->>>>>>> 4232887a
     environment:
     - BIOSAMPLES_CLIENT_URI=http://biosamples-webapps-core:8080/biosamples
     - SERVER_SERVLET_CONTEXT-PATH=/biosamples/xml
@@ -151,11 +139,7 @@
     command:
     - java
     - -jar
-<<<<<<< HEAD
-    - webapps-legacyjson-4.1.10.war
-=======
     - webapps-legacyjson-4.1.11-SNAPSHOT.war
->>>>>>> 4232887a
     environment:
     - BIOSAMPLES_CLIENT_URI=http://biosamples-webapps-core:8080/biosamples
     - SERVER_SERVLET_CONTEXT-PATH=/biosamples/api
@@ -185,11 +169,7 @@
     command:
     - java
     - -jar
-<<<<<<< HEAD
-    - agents-solr-4.1.10.jar
-=======
     - agents-solr-4.1.11-SNAPSHOT.jar
->>>>>>> 4232887a
     environment:
     - SPRING_RABBITMQ_HOST=rabbitmq
     - SPRING_RABBITMQ_PUBLISHER-CONFIRMS=true
@@ -214,11 +194,7 @@
     command:
     - java
     - -jar
-<<<<<<< HEAD
-    - pipelines-ena-4.1.10.jar
-=======
     - pipelines-ena-4.1.11-SNAPSHOT.jar
->>>>>>> 4232887a
     environment:
     - BIOSAMPLES_CLIENT_URI=http://biosamples-webapps-core:8080/biosamples
     - LOGGING_FILE=/logs/pipelines-ena.log
@@ -233,11 +209,7 @@
     command:
     - java
     - -jar
-<<<<<<< HEAD
-    - pipelines-ncbi-4.1.10.jar
-=======
     - pipelines-ncbi-4.1.11-SNAPSHOT.jar
->>>>>>> 4232887a
     environment:
     - BIOSAMPLES_CLIENT_URI=http://biosamples-webapps-core:8080/biosamples
     - LOGGING_FILE=/logs/pipelines-ncbi.log
@@ -252,11 +224,7 @@
     command:
     - java
     - -jar
-<<<<<<< HEAD
-    - pipelines-accession-4.1.10.jar
-=======
     - pipelines-accession-4.1.11-SNAPSHOT.jar
->>>>>>> 4232887a
     environment:
     - BIOSAMPLES_CLIENT_URI=http://biosamples-webapps-core:8080/biosamples
     - LOGGING_FILE=/logs/pipelines-accession.log
@@ -271,11 +239,7 @@
     command:
     - java
     - -jar
-<<<<<<< HEAD
-    - pipelines-sampletab-4.1.10.jar
-=======
     - pipelines-sampletab-4.1.11-SNAPSHOT.jar
->>>>>>> 4232887a
     environment:
     - BIOSAMPLES_SAMPLETAB_URI=http://biosamples-webapps-sampletab:8080/biosamples/sampletab/v4
     - LOGGING_FILE=/logs/pipelines-sampletab.log
@@ -290,11 +254,7 @@
     command:
     - java
     - -jar
-<<<<<<< HEAD
-    - pipelines-copydown-4.1.10.jar
-=======
     - pipelines-copydown-4.1.11-SNAPSHOT.jar
->>>>>>> 4232887a
     environment:
     - BIOSAMPLES_CLIENT_URI=http://biosamples-webapps-core:8080/biosamples
     - LOGGING_FILE=/logs/pipelines-copydown.log
@@ -309,11 +269,7 @@
     command:
     - java
     - -jar
-<<<<<<< HEAD
-    - pipelines-curation-4.1.10.jar
-=======
     - pipelines-curation-4.1.11-SNAPSHOT.jar
->>>>>>> 4232887a
     environment:
     - BIOSAMPLES_CLIENT_URI=http://biosamples-webapps-core:8080/biosamples
     - LOGGING_FILE=/logs/pipelines-curation.log
@@ -330,11 +286,7 @@
     command:
     - java
     - -jar
-<<<<<<< HEAD
-    - pipelines-zooma-4.1.10.jar
-=======
     - pipelines-zooma-4.1.11-SNAPSHOT.jar
->>>>>>> 4232887a
     environment:
     - BIOSAMPLES_CLIENT_URI=http://biosamples-webapps-core:8080/biosamples
     - LOGGING_FILE=/logs/pipelines-zooma.log
@@ -351,11 +303,7 @@
     command:
     - java
     - -jar
-<<<<<<< HEAD
-    - pipelines-reindex-4.1.10.jar
-=======
     - pipelines-reindex-4.1.11-SNAPSHOT.jar
->>>>>>> 4232887a
     environment:
     - BIOSAMPLES_CLIENT_URI=http://biosamples-webapps-core:8080/biosamples
     - LOGGING_FILE=/logs/pipelines-reindex.log
@@ -373,11 +321,7 @@
     command:
     - java
     - -jar
-<<<<<<< HEAD
-    - pipelines-export-4.1.10.jar
-=======
     - pipelines-export-4.1.11-SNAPSHOT.jar
->>>>>>> 4232887a
     - --gzip
     - /export/export.json.gzip
     environment:
@@ -397,11 +341,7 @@
     command:
     - java
     - -jar
-<<<<<<< HEAD
-    - integration-4.1.10.jar
-=======
     - integration-4.1.11-SNAPSHOT.jar
->>>>>>> 4232887a
     environment:
     - BIOSAMPLES_CLIENT_URI=http://biosamples-webapps-core:8080/biosamples
     - BIOSAMPLES_SUBMISSIONURI=http://biosamples-webapps-sampletab:8080/biosamples/sampletab
