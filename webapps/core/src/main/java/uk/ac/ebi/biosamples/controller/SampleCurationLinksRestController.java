package uk.ac.ebi.biosamples.controller;

import java.net.URI;

import org.slf4j.Logger;
import org.slf4j.LoggerFactory;
import org.springframework.data.domain.Page;
import org.springframework.data.domain.Pageable;
import org.springframework.data.web.PagedResourcesAssembler;
import org.springframework.hateoas.MediaTypes;
import org.springframework.hateoas.PagedResources;
import org.springframework.hateoas.Resource;
import org.springframework.hateoas.mvc.ControllerLinkBuilder;
import org.springframework.http.HttpStatus;
import org.springframework.http.MediaType;
import org.springframework.http.ResponseEntity;
import org.springframework.security.access.prepost.PreAuthorize;
import org.springframework.web.bind.annotation.CrossOrigin;
import org.springframework.web.bind.annotation.GetMapping;
import org.springframework.web.bind.annotation.PathVariable;
import org.springframework.web.bind.annotation.PostMapping;
import org.springframework.web.bind.annotation.RequestBody;
import org.springframework.web.bind.annotation.RequestMapping;
import org.springframework.web.bind.annotation.ResponseStatus;
import org.springframework.web.bind.annotation.RestController;

import uk.ac.ebi.biosamples.model.Curation;
import uk.ac.ebi.biosamples.model.CurationLink;
import uk.ac.ebi.biosamples.service.BioSamplesAapService;
import uk.ac.ebi.biosamples.service.CurationLinkResourceAssembler;
import uk.ac.ebi.biosamples.service.CurationPersistService;
import uk.ac.ebi.biosamples.service.CurationReadService;

@RestController
@RequestMapping("/samples/{accession}/curationlinks")
public class SampleCurationLinksRestController {

	private final CurationReadService curationReadService;
	private final CurationPersistService curationPersistService;
	private final CurationLinkResourceAssembler curationLinkResourceAssembler;
	private final BioSamplesAapService bioSamplesAapService;
	
	private Logger log = LoggerFactory.getLogger(getClass());

<<<<<<< HEAD
	public SampleCurationLinksRestController(CurationService curationService,
			CurationLinkResourceAssembler curationLinkResourceAssembler, BioSamplesAapService bioSamplesAapService) {
		this.curationService = curationService;
=======
	public SampleCurationLinksRestController(CurationReadService curationReadService,
			CurationPersistService curationPersistService,
			CurationLinkResourceAssembler curationLinkResourceAssembler) {
		this.curationReadService = curationReadService;
		this.curationPersistService = curationPersistService;
>>>>>>> 528c3997
		this.curationLinkResourceAssembler = curationLinkResourceAssembler;
		this.bioSamplesAapService = bioSamplesAapService;
	}
    
    @CrossOrigin
	@GetMapping(produces = { MediaTypes.HAL_JSON_VALUE, MediaType.APPLICATION_JSON_VALUE})
	public ResponseEntity<PagedResources<Resource<CurationLink>>> getCurationLinkPageJson(
			@PathVariable String accession,
			Pageable pageable,
			PagedResourcesAssembler<CurationLink> pageAssembler) {
    	
    	Page<CurationLink> page = curationReadService.getCurationLinksForSample(accession, pageable);
    	
		//add the links to each individual sample on the page
		//also adds links to first/last/next/prev at the same time
		PagedResources<Resource<CurationLink>> pagedResources = pageAssembler.toResource(page, curationLinkResourceAssembler,
			ControllerLinkBuilder.linkTo(ControllerLinkBuilder.methodOn(SampleCurationLinksRestController.class)
				.getCurationLinkPageJson(accession, pageable, pageAssembler)).withSelfRel());
    	
		return ResponseEntity.ok(pagedResources);    
	}
    

    @CrossOrigin
	@GetMapping(value = "/{id}", produces = { MediaTypes.HAL_JSON_VALUE, MediaType.APPLICATION_JSON_VALUE})
	public ResponseEntity<Resource<CurationLink>> getCurationLinkJson(
			@PathVariable String accession,
			@PathVariable String id) {
    	
    	CurationLink curationLink = curationReadService.getCurationLink(id);    	
    	Resource<CurationLink> resource = curationLinkResourceAssembler.toResource(curationLink);
    	
		return ResponseEntity.ok(resource);   
	}

	@PreAuthorize("isAuthenticated()")
    @PostMapping(consumes = {MediaType.APPLICATION_JSON_VALUE}, produces = { MediaTypes.HAL_JSON_VALUE, MediaType.APPLICATION_JSON_VALUE})
    public ResponseEntity<Resource<CurationLink>> createCurationLinkJson(
			@PathVariable String accession,
			@RequestBody CurationLink curationLink) {
		
		log.info("Recieved POST for " + curationLink);		
		
		if (curationLink.getSample() == null) {
			//curationLink has no sample, use the one specified in the URL
		} else if (!curationLink.getSample().equals(accession)) {
			//points to a different sample, this is an error
			throw new SampleNotMatchException();
		}
		
		curationLink = bioSamplesAapService.handleCurationLinkDomain(curationLink);	
    	
<<<<<<< HEAD
		//now actually persist it
    	curationLink = curationService.store(curationLink);
=======
    	curationLink = curationPersistService.store(curationLink);
>>>>>>> 528c3997
    	Resource<CurationLink> resource = curationLinkResourceAssembler.toResource(curationLink);

		// create the response object with the appropriate status
		return ResponseEntity.created(URI.create(resource.getLink("self").getHref()))
				.body(resource);
    }

	@ResponseStatus(value = HttpStatus.BAD_REQUEST, reason = "Sample must match URL or be omitted") // 400
	public static class SampleNotMatchException extends RuntimeException {
	}
}<|MERGE_RESOLUTION|>--- conflicted
+++ resolved
@@ -42,17 +42,11 @@
 	
 	private Logger log = LoggerFactory.getLogger(getClass());
 
-<<<<<<< HEAD
-	public SampleCurationLinksRestController(CurationService curationService,
-			CurationLinkResourceAssembler curationLinkResourceAssembler, BioSamplesAapService bioSamplesAapService) {
-		this.curationService = curationService;
-=======
 	public SampleCurationLinksRestController(CurationReadService curationReadService,
 			CurationPersistService curationPersistService,
-			CurationLinkResourceAssembler curationLinkResourceAssembler) {
+			CurationLinkResourceAssembler curationLinkResourceAssembler, BioSamplesAapService bioSamplesAapService) {
 		this.curationReadService = curationReadService;
 		this.curationPersistService = curationPersistService;
->>>>>>> 528c3997
 		this.curationLinkResourceAssembler = curationLinkResourceAssembler;
 		this.bioSamplesAapService = bioSamplesAapService;
 	}
@@ -105,12 +99,8 @@
 		
 		curationLink = bioSamplesAapService.handleCurationLinkDomain(curationLink);	
     	
-<<<<<<< HEAD
 		//now actually persist it
-    	curationLink = curationService.store(curationLink);
-=======
     	curationLink = curationPersistService.store(curationLink);
->>>>>>> 528c3997
     	Resource<CurationLink> resource = curationLinkResourceAssembler.toResource(curationLink);
 
 		// create the response object with the appropriate status
