--- conflicted
+++ resolved
@@ -1,4 +1,12 @@
 package uk.ac.ebi.biosamples.solr.model;
+
+import java.io.UnsupportedEncodingException;
+import java.util.ArrayList;
+import java.util.Base64;
+import java.util.Collections;
+import java.util.HashMap;
+import java.util.List;
+import java.util.Map;
 
 import org.springframework.data.annotation.Id;
 import org.springframework.data.solr.core.mapping.Dynamic;
@@ -6,7 +14,6 @@
 import org.springframework.data.solr.core.mapping.SolrDocument;
 import uk.ac.ebi.biosamples.solr.service.SolrSampleService;
 
-import java.util.*;
 
 
 @SolrDocument(solrCoreName = "samples")
@@ -205,40 +212,14 @@
 		if (attributeIris != null) {
 			for (String key : attributeIris.keySet()) {
 				//solr only allows alphanumeric field types
-//				String base64Key;
-//				try {
-//					base64Key = Base64.getEncoder().encodeToString(key.getBytes("UTF-8"));
-//				} catch (UnsupportedEncodingException e) {
-//					throw new RuntimeException(e);
-//				}
-//				String safeKey = base64Key.replaceAll("=", "_");
-<<<<<<< HEAD
-                String safeKey = getSafeKey(key);
-				sample.attributeIris.put(safeKey, attributeIris.get(key));
-=======
-//                String safeKey = getSafeKey(key);
 				sample.attributeIris.put(SolrSampleService.valueToSafeField(key), attributeIris.get(key));
->>>>>>> 008b960b
 			}
 		}
 
 		if (attributeUnits != null) {
 			for (String key : attributeUnits.keySet()) {
 				//solr only allows alphanumeric field types
-//				String base64Key;
-//				try {
-//					base64Key = Base64.getEncoder().encodeToString(key.getBytes("UTF-8"));
-//				} catch (UnsupportedEncodingException e) {
-//					throw new RuntimeException(e);
-//				}
-//				String safeKey = base64Key.replaceAll("=", "_");
-<<<<<<< HEAD
-                String safeKey = getSafeKey(key);
-				sample.attributeUnits.put(safeKey, attributeUnits.get(key));
-=======
-//                String safeKey = getSafeKey(key);
 				sample.attributeUnits.put(SolrSampleService.valueToSafeField(key), attributeUnits.get(key));
->>>>>>> 008b960b
 			}
 		}
 
@@ -246,24 +227,14 @@
 		//but how to do inverse?
 		if (outgoingRelationships != null) {
             for (String key : outgoingRelationships.keySet()) {
-<<<<<<< HEAD
-                String safeKey = getSafeKey(key);
-                sample.outgoingRelationships.put(safeKey, outgoingRelationships.get(key));
-=======
                 sample.outgoingRelationships.put(SolrSampleService.valueToSafeField(key), outgoingRelationships.get(key));
->>>>>>> 008b960b
             }
 //			sample.outgoingRelationships.putAll(outgoingRelationships);
 		}
 
 		if (incomingRelationships != null) {
 		    for (String key: incomingRelationships.keySet()) {
-<<<<<<< HEAD
-		        String safeKey = getSafeKey(key);
-		        sample.incomingRelationships.put(safeKey, incomingRelationships.get(key));
-=======
 		        sample.incomingRelationships.put(SolrSampleService.valueToSafeField(key), incomingRelationships.get(key));
->>>>>>> 008b960b
             }
 //			sample.incomingRelationships.putAll(incomingRelationships);
 		}
@@ -277,26 +248,12 @@
 				attributeTypes.add(field);
 			}
 			Collections.sort(attributeTypes);
-<<<<<<< HEAD
-			sample.attributeTypes = attributeTypes;
-=======
 			sample.facetFields = attributeTypes;
->>>>>>> 008b960b
 		}
 
 		if (outgoingRelationships != null && outgoingRelationships.keySet().size() > 0) {
 			List<String> outgoingRelationshipTypes = new ArrayList<>();
 			for (String key: outgoingRelationships.keySet()) {
-<<<<<<< HEAD
-			    String safeKey = getSafeKey(key);
-			    safeKey = safeKey + "_or_ss";
-				outgoingRelationshipTypes.add(safeKey);
-			}
-
-			Collections.sort(outgoingRelationshipTypes);
-			if (sample.attributeTypes != null) {
-				sample.attributeTypes.addAll(outgoingRelationshipTypes);
-=======
 //			    String safeKey = getSafeKey(key);
 //			    safeKey = safeKey + "_or_ss";
                 String field = SolrSampleService.valueToSafeField(key, "_or_ss");
@@ -306,23 +263,12 @@
 			Collections.sort(outgoingRelationshipTypes);
 			if (sample.facetFields != null) {
 				sample.facetFields.addAll(outgoingRelationshipTypes);
->>>>>>> 008b960b
 			}
 		}
 
 		if (incomingRelationships != null && incomingRelationships.keySet().size() > 0) {
 			List<String> incomingRelationshipTypes = new ArrayList<>();
 			for (String key: incomingRelationships.keySet()) {
-<<<<<<< HEAD
-                String safeKey = getSafeKey(key);
-                safeKey = safeKey + "_ir_ss";
-				incomingRelationshipTypes.add(safeKey);
-			}
-
-			Collections.sort(incomingRelationshipTypes);
-			if (sample.attributeTypes != null) {
-				sample.attributeTypes.addAll(incomingRelationshipTypes);
-=======
 //                String safeKey = getSafeKey(key);
 //                safeKey = safeKey + "_ir_ss";
                 String field = SolrSampleService.valueToSafeField(key, "_ir_ss");
@@ -332,7 +278,6 @@
 			Collections.sort(incomingRelationshipTypes);
 			if (sample.facetFields != null) {
 				sample.facetFields.addAll(incomingRelationshipTypes);
->>>>>>> 008b960b
 			}
 		}
 
@@ -348,13 +293,4 @@
 		return sample;
 	}
 
-    private static String getSafeKey(String key) {
-        String base64Key;
-        try {
-            base64Key = Base64.getEncoder().encodeToString(key.getBytes("UTF-8"));
-        } catch (UnsupportedEncodingException e) {
-            throw new RuntimeException(e);
-        }
-        return base64Key.replaceAll("=", "_");
-    }
 }