package uk.ac.ebi.biosamples.controller;

<<<<<<< HEAD
import java.net.URI;
import java.time.LocalDateTime;
import java.util.Set;
=======
>>>>>>> b8e902f7
import org.slf4j.Logger;
import org.slf4j.LoggerFactory;
import org.springframework.data.domain.Page;
import org.springframework.data.domain.Pageable;
import org.springframework.data.web.PagedResourcesAssembler;
import org.springframework.hateoas.*;
import org.springframework.hateoas.mvc.ControllerLinkBuilder;
import org.springframework.http.*;
import org.springframework.util.MultiValueMap;
import org.springframework.web.bind.annotation.*;
import uk.ac.ebi.biosamples.model.JsonLDSample;
import org.springframework.hateoas.EntityLinks;
import org.springframework.hateoas.ExposesResourceFor;
import org.springframework.hateoas.MediaTypes;
import org.springframework.hateoas.Resource;
import org.springframework.http.HttpStatus;
import org.springframework.http.MediaType;
import org.springframework.http.ResponseEntity;
<<<<<<< HEAD
import org.springframework.security.access.prepost.PreAuthorize;
import org.springframework.web.bind.annotation.CrossOrigin;
import org.springframework.web.bind.annotation.GetMapping;
import org.springframework.web.bind.annotation.PathVariable;
import org.springframework.web.bind.annotation.PostMapping;
import org.springframework.web.bind.annotation.PutMapping;
import org.springframework.web.bind.annotation.RequestBody;
import org.springframework.web.bind.annotation.RequestMapping;
import org.springframework.web.bind.annotation.RequestMethod;
import org.springframework.web.bind.annotation.ResponseStatus;
import org.springframework.web.bind.annotation.RestController;

import uk.ac.ebi.biosamples.model.Sample;
import uk.ac.ebi.biosamples.service.BioSamplesAapService;
import uk.ac.ebi.biosamples.service.BioSamplesAapService.SampleNotAccessibleException;
import uk.ac.ebi.biosamples.service.FilterService;
import uk.ac.ebi.biosamples.service.SamplePageService;
import uk.ac.ebi.biosamples.service.SampleReadService;
import uk.ac.ebi.biosamples.service.SampleResourceAssembler;
import uk.ac.ebi.biosamples.service.SampleService;
=======
import org.springframework.web.bind.annotation.*;
import uk.ac.ebi.biosamples.model.JsonLDSample;
import uk.ac.ebi.biosamples.model.Sample;
import uk.ac.ebi.biosamples.service.*;

import java.net.URI;
import java.time.LocalDateTime;
import java.time.ZoneOffset;
import java.util.concurrent.TimeUnit;
>>>>>>> b8e902f7

/**
 * Primary controller for REST operations both in JSON and XML and both read and
 * write.
 * 
 * See {@link SampleHtmlController} for the HTML equivalent controller.
 * 
 * @author faulcon
 *
 */
@RestController
@ExposesResourceFor(Sample.class)
@RequestMapping("/samples")
public class SampleRestController {

	private final SampleService sampleService;
	private final SamplePageService samplePageService;
	private final FilterService filterService;
	private final BioSamplesAapService bioSamplesAapService;

	private final SampleResourceAssembler sampleResourceAssembler;

	private final EntityLinks entityLinks;
<<<<<<< HEAD
		
	private Logger log = LoggerFactory.getLogger(getClass());

	public SampleRestController(SampleService sampleService, 
			SamplePageService samplePageService,FilterService filterService, 
			BioSamplesAapService bioSamplesAapService,
			SampleResourceAssembler sampleResourceAssembler, EntityLinks entityLinks) {
=======

    private final JsonLDService jsonLDService;

    private Logger log = LoggerFactory.getLogger(getClass());

	public SampleRestController(SampleService sampleService, 
			SamplePageService samplePageService,FilterService filterService,
			SampleResourceAssembler sampleResourceAssembler, EntityLinks entityLinks,
            JsonLDService jsonLDService) {
>>>>>>> b8e902f7
		this.sampleService = sampleService;
		this.samplePageService = samplePageService;
		this.bioSamplesAapService = bioSamplesAapService;
		this.filterService = filterService;
		this.sampleResourceAssembler = sampleResourceAssembler;
		this.jsonLDService = jsonLDService;
		this.entityLinks = entityLinks;
	}

	@GetMapping(value = "/{accession}", produces = { MediaTypes.HAL_JSON_VALUE, MediaType.APPLICATION_JSON_VALUE })
	public Resource<Sample> getSampleHal(@PathVariable String accession) {
		log.info("starting call");
		// convert it into the format to return
		Sample sample = null;
		sample = sampleService.fetch(accession);

		if (sample.getName() == null) {
			// if it has no name, then its just created by accessioning or
			// reference
			// can't read it, but could put to it
			// TODO use METHOD_NOT_ALLOWED
			// TODO make sure "options" is correct for this
			throw new SampleReadService.SampleNotFoundException(accession);
		}
		
		bioSamplesAapService.checkAccessible(sample);

		Resource<Sample> sampleResource = sampleResourceAssembler.toResource(sample);
		
		// create the response object with the appropriate status
		return sampleResource;
	}

	@ResponseStatus(value = HttpStatus.BAD_REQUEST, reason = "Sample accession must match URL accession") // 400
	public static class SampleAccessionMismatchException extends RuntimeException {
	}
<<<<<<< HEAD
	
	@PreAuthorize("isAuthenticated()")
=======


    @CrossOrigin(methods = RequestMethod.GET)
    @GetMapping(value = "/{accession}", produces = "application/ld+json")
    public ResponseEntity<JsonLDSample> getJsonLDSample(@PathVariable String accession) {
        Sample sample = null;
        try {
            sample = sampleService.fetch(accession);
        } catch (IllegalArgumentException e) {
            // did not exist, throw 404
            return ResponseEntity.notFound().build();
        }
        if (sample.getName() == null) {
            // if it has no name, then its just created by accessioning or
            // reference
            // can't read it, but could put to it
            // TODO make sure "options" is correct for this
            return ResponseEntity.status(HttpStatus.METHOD_NOT_ALLOWED).build();
        }

        // check if the release date is in the future and if so return it as
        // private
        if (sample.getRelease().isAfter(LocalDateTime.now())) {
            return ResponseEntity.status(HttpStatus.FORBIDDEN).build();
        }

        JsonLDSample jsonLDSample = jsonLDService.sampleToJsonLD(sample);

        // create the response object with the appropriate status
        return ResponseEntity.ok().lastModified(sample.getUpdate().toEpochSecond(ZoneOffset.UTC))
                //.header(HttpHeaders.CACHE_CONTROL, CacheControl.maxAge(1, TimeUnit.MINUTES).cachePublic().getHeaderValue())
                .eTag(String.valueOf(sample.hashCode())).body(jsonLDSample);
    }

>>>>>>> b8e902f7
	@PutMapping(value = "/{accession}", consumes = { MediaType.APPLICATION_JSON_VALUE })
	public Resource<Sample> put(@PathVariable String accession, 
			@RequestBody Sample sample) {
		
		if (sample.getAccession() == null || !sample.getAccession().equals(accession)) {
			// if the accession in the body is different to the accession in the
			// url, throw an error
			// TODO create proper exception with right http error code
			throw new SampleAccessionMismatchException();
		}		
		
		log.info("Recieved PUT for " + accession);
		sample = bioSamplesAapService.handleSampleDomain(sample);		
		sample = sampleService.store(sample);

		// assemble a resource to return
		Resource<Sample> sampleResource = sampleResourceAssembler.toResource(sample);

		// create the response object with the appropriate status
		return sampleResource;
	}

	@PreAuthorize("isAuthenticated()")
	@PostMapping(consumes = { MediaType.APPLICATION_JSON_VALUE })
	public ResponseEntity<Resource<Sample>> post(@RequestBody Sample sample) {
		
		log.info("Recieved POST");
		sample = bioSamplesAapService.handleSampleDomain(sample);
		sample = sampleService.store(sample);
		
		// assemble a resource to return
		Resource<Sample> sampleResource = sampleResourceAssembler.toResource(sample);

		// create the response object with the appropriate status
		//TODO work out how to avoid using ResponseEntity but also set location header
		return ResponseEntity.created(URI.create(sampleResource.getLink("self").getHref())).body(sampleResource);
	}

}<|MERGE_RESOLUTION|>--- conflicted
+++ resolved
@@ -1,21 +1,15 @@
 package uk.ac.ebi.biosamples.controller;
 
-<<<<<<< HEAD
 import java.net.URI;
 import java.time.LocalDateTime;
 import java.util.Set;
-=======
->>>>>>> b8e902f7
 import org.slf4j.Logger;
 import org.slf4j.LoggerFactory;
 import org.springframework.data.domain.Page;
 import org.springframework.data.domain.Pageable;
 import org.springframework.data.web.PagedResourcesAssembler;
-import org.springframework.hateoas.*;
 import org.springframework.hateoas.mvc.ControllerLinkBuilder;
-import org.springframework.http.*;
 import org.springframework.util.MultiValueMap;
-import org.springframework.web.bind.annotation.*;
 import uk.ac.ebi.biosamples.model.JsonLDSample;
 import org.springframework.hateoas.EntityLinks;
 import org.springframework.hateoas.ExposesResourceFor;
@@ -24,7 +18,6 @@
 import org.springframework.http.HttpStatus;
 import org.springframework.http.MediaType;
 import org.springframework.http.ResponseEntity;
-<<<<<<< HEAD
 import org.springframework.security.access.prepost.PreAuthorize;
 import org.springframework.web.bind.annotation.CrossOrigin;
 import org.springframework.web.bind.annotation.GetMapping;
@@ -37,25 +30,19 @@
 import org.springframework.web.bind.annotation.ResponseStatus;
 import org.springframework.web.bind.annotation.RestController;
 
+import uk.ac.ebi.biosamples.model.JsonLDSample;
 import uk.ac.ebi.biosamples.model.Sample;
 import uk.ac.ebi.biosamples.service.BioSamplesAapService;
 import uk.ac.ebi.biosamples.service.BioSamplesAapService.SampleNotAccessibleException;
 import uk.ac.ebi.biosamples.service.FilterService;
+import uk.ac.ebi.biosamples.service.JsonLDService;
 import uk.ac.ebi.biosamples.service.SamplePageService;
 import uk.ac.ebi.biosamples.service.SampleReadService;
 import uk.ac.ebi.biosamples.service.SampleResourceAssembler;
 import uk.ac.ebi.biosamples.service.SampleService;
-=======
-import org.springframework.web.bind.annotation.*;
-import uk.ac.ebi.biosamples.model.JsonLDSample;
-import uk.ac.ebi.biosamples.model.Sample;
-import uk.ac.ebi.biosamples.service.*;
 
-import java.net.URI;
-import java.time.LocalDateTime;
 import java.time.ZoneOffset;
 import java.util.concurrent.TimeUnit;
->>>>>>> b8e902f7
 
 /**
  * Primary controller for REST operations both in JSON and XML and both read and
@@ -79,25 +66,17 @@
 	private final SampleResourceAssembler sampleResourceAssembler;
 
 	private final EntityLinks entityLinks;
-<<<<<<< HEAD
-		
-	private Logger log = LoggerFactory.getLogger(getClass());
-
-	public SampleRestController(SampleService sampleService, 
-			SamplePageService samplePageService,FilterService filterService, 
-			BioSamplesAapService bioSamplesAapService,
-			SampleResourceAssembler sampleResourceAssembler, EntityLinks entityLinks) {
-=======
 
     private final JsonLDService jsonLDService;
 
     private Logger log = LoggerFactory.getLogger(getClass());
 
 	public SampleRestController(SampleService sampleService, 
-			SamplePageService samplePageService,FilterService filterService,
-			SampleResourceAssembler sampleResourceAssembler, EntityLinks entityLinks,
+			SamplePageService samplePageService,FilterService filterService, 
+			BioSamplesAapService bioSamplesAapService,
+			SampleResourceAssembler sampleResourceAssembler, 
+			EntityLinks entityLinks,
             JsonLDService jsonLDService) {
->>>>>>> b8e902f7
 		this.sampleService = sampleService;
 		this.samplePageService = samplePageService;
 		this.bioSamplesAapService = bioSamplesAapService;
@@ -131,48 +110,28 @@
 		return sampleResource;
 	}
 
-	@ResponseStatus(value = HttpStatus.BAD_REQUEST, reason = "Sample accession must match URL accession") // 400
-	public static class SampleAccessionMismatchException extends RuntimeException {
-	}
-<<<<<<< HEAD
-	
-	@PreAuthorize("isAuthenticated()")
-=======
-
-
     @CrossOrigin(methods = RequestMethod.GET)
     @GetMapping(value = "/{accession}", produces = "application/ld+json")
-    public ResponseEntity<JsonLDSample> getJsonLDSample(@PathVariable String accession) {
-        Sample sample = null;
-        try {
-            sample = sampleService.fetch(accession);
-        } catch (IllegalArgumentException e) {
-            // did not exist, throw 404
-            return ResponseEntity.notFound().build();
-        }
+    public JsonLDSample getJsonLDSample(@PathVariable String accession) {
+        Sample sample = sampleService.fetch(accession);
         if (sample.getName() == null) {
             // if it has no name, then its just created by accessioning or
             // reference
             // can't read it, but could put to it
             // TODO make sure "options" is correct for this
-            return ResponseEntity.status(HttpStatus.METHOD_NOT_ALLOWED).build();
+			throw new SampleReadService.SampleNotFoundException(accession);
         }
-
-        // check if the release date is in the future and if so return it as
-        // private
-        if (sample.getRelease().isAfter(LocalDateTime.now())) {
-            return ResponseEntity.status(HttpStatus.FORBIDDEN).build();
-        }
-
-        JsonLDSample jsonLDSample = jsonLDService.sampleToJsonLD(sample);
-
-        // create the response object with the appropriate status
-        return ResponseEntity.ok().lastModified(sample.getUpdate().toEpochSecond(ZoneOffset.UTC))
-                //.header(HttpHeaders.CACHE_CONTROL, CacheControl.maxAge(1, TimeUnit.MINUTES).cachePublic().getHeaderValue())
-                .eTag(String.valueOf(sample.hashCode())).body(jsonLDSample);
+        
+		bioSamplesAapService.checkAccessible(sample);
+		
+        return jsonLDService.sampleToJsonLD(sample);
     }
 
->>>>>>> b8e902f7
+	@ResponseStatus(value = HttpStatus.BAD_REQUEST, reason = "Sample accession must match URL accession") // 400
+	public static class SampleAccessionMismatchException extends RuntimeException {
+	}
+
+    @PreAuthorize("isAuthenticated()")
 	@PutMapping(value = "/{accession}", consumes = { MediaType.APPLICATION_JSON_VALUE })
 	public Resource<Sample> put(@PathVariable String accession, 
 			@RequestBody Sample sample) {
