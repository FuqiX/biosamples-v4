--- conflicted
+++ resolved
@@ -9,11 +9,7 @@
 	<parent>
 		<groupId>uk.ac.ebi.biosamples</groupId>
 		<artifactId>biosamples</artifactId>
-<<<<<<< HEAD
-		<version>4.1.11-SNAPSHOT</version>
-=======
 		<version>4.1.12-SNAPSHOT</version>
->>>>>>> c294f60c
 	</parent>
 
 	<modules>
