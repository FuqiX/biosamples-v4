--- conflicted
+++ resolved
@@ -1,14 +1,8 @@
 package uk.ac.ebi.biosamples.model.facets;
 
-<<<<<<< HEAD
-import com.fasterxml.jackson.annotation.JsonProperty;
-import com.fasterxml.jackson.annotation.JsonSubTypes;
-import com.fasterxml.jackson.annotation.JsonTypeInfo;
-=======
 import com.fasterxml.jackson.annotation.*;
 import uk.ac.ebi.biosamples.model.field.SampleFieldType;
 import uk.ac.ebi.biosamples.model.filters.FilterType;
->>>>>>> c430722e
 
 @JsonTypeInfo(
         use = JsonTypeInfo.Id.NAME,
@@ -19,11 +13,7 @@
         @JsonSubTypes.Type(value = RelationFacet.class, name="relation"),
         @JsonSubTypes.Type(value = InverseRelationFacet.class, name="inverse relation")
 })
-<<<<<<< HEAD
-//@JsonDeserialize(using = FacetDeserializer.class)
-=======
 @JsonPropertyOrder(value = {"type", "label", "count", "content"})
->>>>>>> c430722e
 public abstract class Facet implements Comparable<Facet>{
 
     private String label;
@@ -49,10 +39,6 @@
         return this.content;
     }
 
-<<<<<<< HEAD
-    @JsonProperty("type")
-    public abstract FacetType getType();
-=======
     @JsonIgnore
     public abstract SampleFieldType getFieldType();
 
@@ -66,7 +52,6 @@
         return this.getFieldType().getFilterType().get();
     }
 
->>>>>>> c430722e
 
     @Override
     public int compareTo(Facet o) {
