--- conflicted
+++ resolved
@@ -8,11 +8,7 @@
 	<parent>
 		<groupId>uk.ac.ebi.biosamples</groupId>
 		<artifactId>biosamples</artifactId>
-<<<<<<< HEAD
-		<version>4.1.11</version>
-=======
-		<version>4.1.12-SNAPSHOT</version>
->>>>>>> 91c9868a
+		<version>4.1.12-RC1</version>
 		<relativePath>../../</relativePath>
 	</parent>
 
@@ -20,47 +16,27 @@
 		<dependency>
 			<groupId>uk.ac.ebi.biosamples</groupId>
 			<artifactId>models-legacyxml</artifactId>
-<<<<<<< HEAD
-			<version>4.1.11</version>
-=======
-			<version>4.1.12-SNAPSHOT</version>
->>>>>>> 91c9868a
+			<version>4.1.12-RC1</version>
 		</dependency>
 		<dependency>
 			<groupId>uk.ac.ebi.biosamples</groupId>
 			<artifactId>utils-pipeline</artifactId>
-<<<<<<< HEAD
-			<version>4.1.11</version>
-=======
-			<version>4.1.12-SNAPSHOT</version>
->>>>>>> 91c9868a
+			<version>4.1.12-RC1</version>
 		</dependency>
 		<dependency>
 			<groupId>uk.ac.ebi.biosamples</groupId>
 			<artifactId>utils-thread</artifactId>
-<<<<<<< HEAD
-			<version>4.1.11</version>
-=======
-			<version>4.1.12-SNAPSHOT</version>
->>>>>>> 91c9868a
+			<version>4.1.12-RC1</version>
 		</dependency>
 		<dependency>
 			<groupId>uk.ac.ebi.biosamples</groupId>
 			<artifactId>models-legacyjson</artifactId>
-<<<<<<< HEAD
-			<version>4.1.11</version>
-=======
-			<version>4.1.12-SNAPSHOT</version>
->>>>>>> 91c9868a
+			<version>4.1.12-RC1</version>
 		</dependency>
         <dependency>
             <groupId>uk.ac.ebi.biosamples</groupId>
             <artifactId>utils-json</artifactId>
-<<<<<<< HEAD
-            <version>4.1.11</version>
-=======
-            <version>4.1.12-SNAPSHOT</version>
->>>>>>> 91c9868a
+            <version>4.1.12-RC1</version>
         </dependency>
 		<dependency>
 			<groupId>com.opencsv</groupId>
