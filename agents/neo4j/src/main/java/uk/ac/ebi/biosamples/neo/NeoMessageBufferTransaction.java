--- conflicted
+++ resolved
@@ -35,26 +35,20 @@
 	private final CurationToNeoCurationConverter curationToNeoCurationConverter;
 
 	public NeoMessageBufferTransaction(NeoSampleRepository neoSampleRepository,
-									   SampleToNeoSampleConverter sampleToNeoSampleConverter,
-									   NeoCurationRepository neoCurationRepository,
-									   NeoCurationLinkRepository neoCurationLinkRepository,
-									   CurationToNeoCurationConverter curationToNeoCurationConverter) {
+			SampleToNeoSampleConverter sampleToNeoSampleConverter, NeoCurationRepository neoCurationRepository,
+			NeoCurationLinkRepository neoCurationLinkRepository,
+			CurationToNeoCurationConverter curationToNeoCurationConverter) {
 		this.neoSampleRepository = neoSampleRepository;
 		this.sampleToNeoSampleConverter = sampleToNeoSampleConverter;
 		this.neoCurationRepository = neoCurationRepository;
 		this.neoCurationLinkRepository = neoCurationLinkRepository;
 		this.curationToNeoCurationConverter = curationToNeoCurationConverter;
-		
+
 	}
 
 	@Transactional
-<<<<<<< HEAD
 	public void save(Collection<MessageContent> messageContents) {		
 		log.trace("Starting save");
-=======
-	public void save(Collection<MessageContent> messageContents) {
-		log.info("Starting save");
->>>>>>> b8e902f7
 		for (MessageContent messageContent : messageContents) {
 			if (messageContent.delete) {
 				//TODO delete a sample or curationlink
@@ -89,34 +83,17 @@
 					neoSample.getRelationships().addAll(newRelationships);
 
 					neoSample = neoSampleRepository.save(neoSample, 1);
-<<<<<<< HEAD
-				} else if (messageContent.hasCurationLink()) {				
+				} else if (messageContent.hasCurationLink()) {
 					NeoCuration neoCuration = curationToNeoCurationConverter.convert(messageContent.getCurationLink().getCuration());
 					//make sure the neoCuration is saved
-					neoCuration = neoCurationRepository.save(neoCuration);
-			
+					neoCuration = neoCurationRepository.save(neoCuration);			
 					NeoSample neoSample = neoSampleRepository.findOneByAccession(messageContent.getCurationLink().getSample(), 0);							
 					NeoCurationLink neoCurationLink = NeoCurationLink.build(neoCuration, neoSample, 
 							messageContent.getCurationLink().getDomain(), messageContent.getCurationLink().getCreated());
 					neoCurationLink = neoCurationLinkRepository.save(neoCurationLink);
 				}
-			}
-		}		
+			}		
+		}
 		log.trace("Finishing save");
-=======
-				}
-				else if (messageContent.hasCurationLink()) {
-					NeoCuration neoCuration = curationToNeoCurationConverter.convert(messageContent.getCurationLink().getCuration());
-					//make sure the neoCuration is saved
-					neoCuration = neoCurationRepository.save(neoCuration);
-
-					NeoSample neoSample = neoSampleRepository.findOneByAccession(messageContent.getCurationLink().getSample(),1);
-					NeoCurationLink neoCurationLink = NeoCurationLink.build(neoCuration, neoSample, messageContent.getCurationLink().getCreated());
-					neoCurationLink = neoCurationLinkRepository.save(neoCurationLink);
-				}
-			}
-		}
-		log.info("Finishing save");
->>>>>>> b8e902f7
 	}
 }