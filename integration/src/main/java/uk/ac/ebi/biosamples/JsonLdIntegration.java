--- conflicted
+++ resolved
@@ -1,9 +1,9 @@
 package uk.ac.ebi.biosamples;
 
-//import org.openqa.selenium.By;
-//import org.openqa.selenium.WebDriver;
-//import org.openqa.selenium.WebElement;
-//import org.openqa.selenium.chrome.ChromeDriver;
+import org.openqa.selenium.By;
+import org.openqa.selenium.WebDriver;
+import org.openqa.selenium.WebElement;
+import org.openqa.selenium.chrome.ChromeDriver;
 import org.springframework.boot.web.client.RestTemplateBuilder;
 import org.springframework.context.annotation.Profile;
 import org.springframework.core.Ordered;
@@ -34,11 +34,7 @@
 public class JsonLdIntegration extends AbstractIntegration {
     private final Environment env;
     private final RestOperations restTemplate;
-<<<<<<< HEAD
     private WebDriver chromeDriver;
-=======
-    //private final WebDriver chromeDriver = new ChromeDriver();
->>>>>>> ee05cd2c
     private final IntegrationProperties integrationProperties;
 
     public JsonLdIntegration(RestTemplateBuilder templateBuilder,
@@ -69,15 +65,10 @@
     @Override
     protected void phaseTwo() {
         Sample testSample = getTestSample();
-<<<<<<< HEAD
         // Check if selenium profile is activate
         if(isSeleniumTestRequired(env)) {
             checkPresenceOnWebPage(testSample);
         }
-
-=======
-        //checkPresenceOnWebPage(testSample);
->>>>>>> ee05cd2c
         checkPresenceWithRest(testSample);
 
     }
@@ -129,7 +120,7 @@
     private boolean jsonLDHasAccession(String jsonLDContent, String accession) {
         return Pattern.compile("\"identifier\"\\s*:\\s*\"" + accession + "\",").matcher(jsonLDContent).find();
     }
-/*
+
     private void checkPresenceOnWebPage(Sample sample) {
         try {
             this.chromeDriver = new ChromeDriver();
@@ -158,8 +149,7 @@
         }
 
     }
-*/
-    
+
     private void checkPresenceWithRest(Sample sample) {
         UriComponentsBuilder uriBuilder = UriComponentsBuilder.fromUri(this.integrationProperties.getBiosampleSubmissionUri());
         uriBuilder.pathSegment("samples", sample.getAccession()+".ldjson");
