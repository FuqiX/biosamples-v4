<project xmlns="http://maven.apache.org/POM/4.0.0" xmlns:xsi="http://www.w3.org/2001/XMLSchema-instance"
	xsi:schemaLocation="http://maven.apache.org/POM/4.0.0 http://maven.apache.org/xsd/maven-4.0.0.xsd">
	<modelVersion>4.0.0</modelVersion>

	<groupId>uk.ac.ebi.biosamples</groupId>
	<artifactId>biosamples</artifactId>
	<version>4.0.0-SNAPSHOT</version>

	<packaging>pom</packaging>

	<parent>
		<groupId>org.springframework.boot</groupId>
		<artifactId>spring-boot-starter-parent</artifactId>
<<<<<<< HEAD
		<version>1.5.3.RELEASE</version>
=======
		<!-- <version>1.4.4.RELEASE</version> -->
		<!-- This has problems with the converters -->
		<version>1.5.4.RELEASE</version>
		<!-- <version>1.5.3.BUILD-SNAPSHOT</version> -->
		<!-- This uses Thymeleaf 3 -->
		<!-- <version>2.0.0.BUILD-SNAPSHOT</version> -->
>>>>>>> 83bda400
	</parent>

	<properties>
		<bsd2017.version>4.0.0-SNAPSHOT</bsd2017.version>
		<java.version>1.8</java.version>
		<thymeleaf.version>3.0.2.RELEASE</thymeleaf.version>
		<thymeleaf-layout-dialect.version>2.1.2</thymeleaf-layout-dialect.version>
		<neo4j-ogm.version>2.1.2</neo4j-ogm.version>
	</properties>

	<profiles>
		<profile>
			<id>embl-ebi</id>
		</profile>
	</profiles>

	<modules>
		<module>models</module>
		<module>messaging</module>
		<module>agents</module>
		<module>webapps</module>
		<module>pipelines</module>
		<module>integration</module>
		<module>client</module>
	</modules>

	<dependencies>
		<dependency>
			<groupId>org.springframework.boot</groupId>
			<artifactId>spring-boot-starter</artifactId>
		</dependency>
		<dependency>
			<groupId>org.springframework.boot</groupId>
			<artifactId>spring-boot-starter-test</artifactId>
			<scope>test</scope>
		</dependency>

		<dependency>
			<groupId>com.google.guava</groupId>
			<artifactId>guava</artifactId>
			<version>21.0</version>
		</dependency>
		<dependency>
			<groupId>cglib</groupId>
			<artifactId>cglib</artifactId>
			<version>2.2.2</version>
		</dependency>
	</dependencies>

	<dependencyManagement>
		<dependencies>
			<dependency>
				<groupId>org.thymeleaf.extras</groupId>
				<artifactId>thymeleaf-extras-java8time</artifactId>
				<version>3.0.0.RELEASE</version>
			</dependency>
		</dependencies>
	</dependencyManagement>


	<repositories>		<!-- (you don't need this if you are using a .RELEASE version) -->
		<repository>
			<id>spring-snapshots</id>
			<url>http://repo.spring.io/snapshot</url>
			<snapshots>
				<enabled>true</enabled>
			</snapshots>
		</repository>
		<repository>
			<id>spring-milestones</id>
			<url>http://repo.spring.io/milestone</url>
		</repository>
	</repositories>

	<pluginRepositories>
		<!-- (you don't need this if you are using a .RELEASE version) -->
		<pluginRepository>
			<id>spring-snapshots</id>
			<url>http://repo.spring.io/snapshot</url>
		</pluginRepository>
		<pluginRepository>
			<id>spring-milestones</id>
			<url>http://repo.spring.io/milestone</url>
		</pluginRepository>
	</pluginRepositories>

	<distributionManagement>
		<repository>
			<id>ossrh</id>
			<url>https://oss.sonatype.org/service/local/staging/deploy/maven2/</url>
		</repository>
		<snapshotRepository>
			<id>ossrh</id>
			<url>https://oss.sonatype.org/content/repositories/snapshots</url>
		</snapshotRepository>
	</distributionManagement>

	<build>
		<plugins>
			<plugin>
				<groupId>org.apache.maven.plugins</groupId>
				<artifactId>maven-compiler-plugin</artifactId>
				<configuration>
					<compilerArgument>-parameters</compilerArgument>
				</configuration>
			</plugin>
			<plugin>
				<groupId>org.sonatype.plugins</groupId>
				<artifactId>nexus-staging-maven-plugin</artifactId>
				<version>1.6.7</version>
				<extensions>true</extensions>
				<configuration>
					<serverId>ossrh</serverId>
					<nexusUrl>https://oss.sonatype.org/</nexusUrl>
					<autoReleaseAfterClose>true</autoReleaseAfterClose>
				</configuration>
			</plugin>
			<plugin>
				<groupId>org.apache.maven.plugins</groupId>
				<artifactId>maven-source-plugin</artifactId>
				<executions>
					<execution>
						<id>attach-sources</id>
						<goals>
							<goal>jar-no-fork</goal>
						</goals>
					</execution>
				</executions>
			</plugin>
			<!-- <plugin> -->
			<!-- <groupId>org.apache.maven.plugins</groupId> -->
			<!-- <artifactId>maven-javadoc-plugin</artifactId> -->
			<!-- <version>2.9.1</version> -->
			<!-- <executions> -->
			<!-- <execution> -->
			<!-- <id>attach-javadocs</id> -->
			<!-- <goals> -->
			<!-- <goal>jar</goal> -->
			<!-- </goals> -->
			<!-- </execution> -->
			<!-- </executions> -->
			<!-- </plugin> -->
		</plugins>
	</build>
</project><|MERGE_RESOLUTION|>--- conflicted
+++ resolved
@@ -11,16 +11,7 @@
 	<parent>
 		<groupId>org.springframework.boot</groupId>
 		<artifactId>spring-boot-starter-parent</artifactId>
-<<<<<<< HEAD
-		<version>1.5.3.RELEASE</version>
-=======
-		<!-- <version>1.4.4.RELEASE</version> -->
-		<!-- This has problems with the converters -->
 		<version>1.5.4.RELEASE</version>
-		<!-- <version>1.5.3.BUILD-SNAPSHOT</version> -->
-		<!-- This uses Thymeleaf 3 -->
-		<!-- <version>2.0.0.BUILD-SNAPSHOT</version> -->
->>>>>>> 83bda400
 	</parent>
 
 	<properties>
