package uk.ac.ebi.biosamples.migration;

import org.slf4j.Logger;
import org.slf4j.LoggerFactory;
import org.springframework.web.client.RestClientException;
import org.springframework.web.client.RestTemplate;
<<<<<<< HEAD

=======
import org.springframework.web.util.UriComponentsBuilder;
import org.w3c.dom.Document;
import org.w3c.dom.NamedNodeMap;
import org.w3c.dom.Node;
import org.w3c.dom.NodeList;
import org.xml.sax.InputSource;
import uk.ac.ebi.biosamples.model.*;
>>>>>>> 80b0ef2d
import uk.ac.ebi.biosamples.service.XmlGroupToSampleConverter;
import uk.ac.ebi.biosamples.service.XmlSampleToSampleConverter;
import uk.ac.ebi.biosamples.utils.AdaptiveThreadPoolExecutor;
import uk.ac.ebi.biosamples.utils.ThreadUtils;

import java.util.*;
import java.util.concurrent.Callable;
import java.util.concurrent.ExecutorService;
import java.util.concurrent.Executors;
import java.util.concurrent.Future;
import java.util.concurrent.atomic.AtomicBoolean;

class AccessionComparisonCallable implements Callable<Void> {
	private final RestTemplate restTemplate;
	private final String oldUrl;
	private final String newUrl;
	private final Queue<String> bothQueue;
	private final AtomicBoolean bothFlag;
	private final XmlSampleToSampleConverter xmlSampleToSampleConverter;
	private final XmlGroupToSampleConverter xmlGroupToSampleConverter;
	private final boolean compare;

	private final Logger log = LoggerFactory.getLogger(getClass());

	public AccessionComparisonCallable(RestTemplate restTemplate, String oldUrl, String newUrl, Queue<String> bothQueue,
			AtomicBoolean bothFlag, 
			XmlSampleToSampleConverter xmlSampleToSampleConverter, XmlGroupToSampleConverter xmlGroupToSampleConverter, 
			boolean compare) {
		this.restTemplate = restTemplate;
		this.oldUrl = oldUrl;
		this.newUrl = newUrl;
		this.bothQueue = bothQueue;
		this.bothFlag = bothFlag;
		this.xmlSampleToSampleConverter = xmlSampleToSampleConverter;
		this.xmlGroupToSampleConverter = xmlGroupToSampleConverter;
		this.compare = compare;
	}

	@Override
	public Void call() throws Exception {
		log.info("Started");
		log.info("oldUrl = "+oldUrl);
		log.info("newUrl = "+newUrl);
		log.info("compare = "+compare);
		SortedSet<String> problemAccessions = new TreeSet<>();
		Map<String, Future<Void>> compareFutures = new HashMap<>();
		ExecutorService executorService = null;

		try {
			//executorService = AdaptiveThreadPoolExecutor.create(100, 10000, true, 1, 32);
			executorService = Executors.newFixedThreadPool(8);
			while (!bothFlag.get() || !bothQueue.isEmpty()) {
				String accession = bothQueue.poll();
				if (accession != null) {
					if (compare) {
						log.info("Comparing accession "+ accession);
						compareFutures.put(accession, executorService.submit(new CompareCallable(accession, oldUrl, newUrl, 
								xmlSampleToSampleConverter, xmlGroupToSampleConverter, restTemplate)));
	
						//make sure we don't have too many futures
						ThreadUtils.checkFutures(compareFutures, 100);
					}
				} else {
					Thread.sleep(100);
				}
			}
			ThreadUtils.checkFutures(compareFutures, 0);
		} finally {
			if (executorService != null) {
				executorService.shutdownNow();
			}
		}
		for (String accession : problemAccessions) {
			log.error("Problem accessing "+accession);
		}
		log.info("Finished AccessionComparisonCallable.call(");
		return null;
	}
<<<<<<< HEAD
	
=======

	public void compare(String accession) {
		log.info("Comparing accession " + accession);

		UriComponentsBuilder oldUriComponentBuilder = UriComponentsBuilder.fromUriString(oldUrl);
		UriComponentsBuilder newUriComponentBuilder = UriComponentsBuilder.fromUriString(newUrl);

		//ComparisonFormatter comparisonFormatter = new DefaultComparisonFormatter();

		URI oldUri = oldUriComponentBuilder.cloneBuilder().pathSegment(accession).build().toUri();
		URI newUri = newUriComponentBuilder.cloneBuilder().pathSegment(accession).build().toUri();
		String oldDocument = getDocument(oldUri);
		String newDocument = getDocument(newUri);



/*		
		<BioSample xmlns="http://www.ebi.ac.uk/biosamples/SampleGroupExport/1.0" xmlns:xsi="http://www.w3.org/2001/XMLSchema-instance" id="SAMEA19131418" submissionReleaseDate="2017-03-29T23:00:00+00:00" submissionUpdateDate="2017-03-30T20:59:36+00:00" xsi:schemaLocation="http://www.ebi.ac.uk/biosamples/SampleGroupExport/1.0 http://www.ebi.ac.uk/biosamples/assets/xsd/v1.0/BioSDSchema.xsd">
		  <Property characteristic="true" class="Sample Name" comment="false" type="STRING">
		    <QualifiedValue>
		      <Value>ERS1463623</Value>
		    </QualifiedValue>
		  </Property>
		  <Property characteristic="false" class="synonym" comment="true" type="STRING">
		    <QualifiedValue>
		      <Value>7d9ac5c0-b6e5-11e6-b226-68b599768938</Value>
		    </QualifiedValue>
		    <QualifiedValue>
		      <Value>MUS MUSCULUS</Value>
		    </QualifiedValue>
		  </Property>
		  <Property characteristic="false" class="Organism" comment="false" type="STRING">
		    <QualifiedValue>
		      <Value>Mus musculus</Value>
		      <TermSourceREF>
		        <Name>NCBI Taxonomy</Name>
		        <Description/>
		        <URI>http://www.ncbi.nlm.nih.gov/taxonomy/</URI>
		        <Version/>
		        <TermSourceID>10090</TermSourceID>
		      </TermSourceREF>
		    </QualifiedValue>
		  </Property>
		  <Property characteristic="true" class="unknown" comment="false" type="STRING">
		    <QualifiedValue>
		      <Value>strain</Value>
		    </QualifiedValue>
		  </Property>
		  <Property characteristic="false" class="secondary description" comment="true" type="STRING">
		    <QualifiedValue>
		      <Value>BLOOD CELLS</Value>
		    </QualifiedValue>
		  </Property>
		  <Property characteristic="true" class="Species" comment="false" type="STRING">
		    <QualifiedValue>
		      <Value>Mus musculus</Value>
		    </QualifiedValue>
		  </Property>
		  <Database>
		    <Name>ENA</Name>
		    <ID>ERS1463623</ID>
		    <URI>http://www.ebi.ac.uk/ena/data/view/ERS1463623</URI>
		  </Database>
		  <Database>
		    <Name>ENA</Name>
		    <ID>SAMEA19131418</ID>
		    <URI>http://www.ebi.ac.uk/ena/data/view/SAMEA19131418</URI>
		  </Database>
		</BioSample>

*/
		
		/*
		Diff diff = DiffBuilder
				.compare(new WhitespaceNormalizedSource(new CommentLessSource(Input.fromString(oldDocument).build())))
				.withTest(new WhitespaceNormalizedSource(new CommentLessSource(Input.fromString(newDocument).build())))
		        .withNodeMatcher(new DefaultNodeMatcher(ElementSelectors.byNameAndText))
				.checkForSimilar()
				.build();
		
		if (diff.hasDifferences()) {
			List<Difference> differences = new ArrayList<>();
			for (Difference difference : diff.getDifferences()) {
				if (difference.getResult() == ComparisonResult.DIFFERENT) {
					differences.add(difference);
				}
			}

			log.info("Found " + differences.size() + " differences on " + accession);
			for (Difference difference : differences) {
				log.info(String.join(" ", "Difference on", accession, comparisonFormatter.getDescription(difference.getComparison())));
			}
		}
		*/
		

		SAXReader saxReader = new SAXReader();
		org.dom4j.Document doc;
		try {
			doc = saxReader.read(new StringReader(oldDocument));
		} catch (DocumentException e) {
			throw new HttpMessageNotReadableException("error parsing xml", e);
		}
		Sample oldSample = null;
		if (accession.startsWith("SAMEG")) {
			oldSample = xmlGroupToSampleConverter.convert(doc.getRootElement());

		} else {
			oldSample = xmlSampleToSampleConverter.convert(doc.getRootElement());
		}
		try {
			doc = saxReader.read(new StringReader(newDocument));
		} catch (DocumentException e) {
			throw new HttpMessageNotReadableException("error parsing xml", e);
		}
		Sample newSample = null;
		if (accession.startsWith("SAMEG")) {
			newSample = xmlGroupToSampleConverter.convert(doc.getRootElement());

		} else {
			newSample = xmlSampleToSampleConverter.convert(doc.getRootElement());
		}
		
		if (!oldSample.getAccession().equals(newSample.getAccession())) {
			log.warn("Difference on "+accession+" of accession between '"+oldSample.getAccession()+"' and '"+newSample.getAccession()+"'");
		}
		if (!oldSample.getName().equals(newSample.getName())) {
			log.warn("Difference on "+accession+" of name between '"+oldSample.getName()+"' and '"+newSample.getName()+"'");
		}
				
		if (Math.abs(ChronoUnit.DAYS.between(oldSample.getUpdate(), newSample.getUpdate())) > 1) {
			log.warn("Difference on "+accession+" of update date between '"+oldSample.getUpdate()+"' and '"+newSample.getUpdate()+"'");
		}
		if (Math.abs(ChronoUnit.DAYS.between(oldSample.getRelease(), newSample.getRelease())) > 1) {
			log.warn("Difference on "+accession+" of release date between '"+oldSample.getRelease()+"' and '"+newSample.getRelease()+"'");
		}
		
		compareAttributes(oldSample, newSample);
		
		//relationships
		for (Relationship relationship : Sets.difference(oldSample.getRelationships(), newSample.getRelationships())) {
			log.warn("Difference on "+accession+" of relationship '"+relationship+"' in old only");			
		}
		for (Relationship relationship : Sets.difference(newSample.getRelationships(), oldSample.getRelationships())) {
			log.warn("Difference on "+accession+" of relationship '"+relationship+"' in new only");			
		}
		
		//if it is a group, get the samples within each environment, and compare them
		if (accession.startsWith("SAMEG")) {
			SortedSet<String> oldGroupMembers = getGroupMembership(oldUriComponentBuilder, accession);
			SortedSet<String> newGroupMembers = getGroupMembership(newUriComponentBuilder, accession);
			for (String oldGroupMember : oldGroupMembers) {
				if (!newGroupMembers.contains(oldGroupMember)) {
					log.warn("Difference on "+accession+" has old group member only of "+oldGroupMember);
				}
			}
			for (String newGroupMember : newGroupMembers) {
				if (!oldGroupMembers.contains(newGroupMember)) {
					log.warn("Difference on "+accession+" has new group member only of "+newGroupMember);
				}
			}
		}

		compareExternalReferences(oldSample, newSample);

		compareOrganizations(oldSample, newSample);

		compareContacts(oldSample, newSample);

		comparePublications(oldSample, newSample);
	}



	public String getDocument(URI uri) {
		//log.info("Getting " + uri);
		ResponseEntity<String> response;
		try {
			response = restTemplate.getForEntity(uri, String.class);
		} catch (RestClientException e) {
			log.error("Problem accessing " + uri, e);
			throw e;
		}
		String xmlString = response.getBody();
		xmlString = toPrettyString(xmlString, 2);
		//System.out.println(xmlString);
		// SAXReader reader = new SAXReader();
		// Document xml = reader.read(new StringReader(xmlString));
		return xmlString;
	}

	public String toPrettyString(String xml, int indent) {
		try {
			// Turn xml string into a document
			Document document = DocumentBuilderFactory.newInstance().newDocumentBuilder()
					.parse(new InputSource(new ByteArrayInputStream(xml.getBytes("utf-8"))));

			// Remove whitespaces outside tags
			document.normalize();
			XPath xPath = XPathFactory.newInstance().newXPath();
			NodeList nodeList = (NodeList) xPath.evaluate("//text()[normalize-space()='']", document,
					XPathConstants.NODESET);

			for (int i = 0; i < nodeList.getLength(); ++i) {
				Node node = nodeList.item(i);
				node.getParentNode().removeChild(node);
			}

			cleanChildNodes(document.getDocumentElement());
			sortChildNodes(document.getDocumentElement());

			// Setup pretty print options
			TransformerFactory transformerFactory = TransformerFactory.newInstance();
			transformerFactory.setAttribute("indent-number", indent);
			Transformer transformer = transformerFactory.newTransformer();
			transformer.setOutputProperty(OutputKeys.ENCODING, "UTF-8");
			transformer.setOutputProperty(OutputKeys.OMIT_XML_DECLARATION, "yes");
			transformer.setOutputProperty(OutputKeys.INDENT, "yes");

			// Return pretty print xml string
			StringWriter stringWriter = new StringWriter();
			transformer.transform(new DOMSource(document), new StreamResult(stringWriter));
			return stringWriter.toString();
		} catch (Exception e) {
			throw new RuntimeException(e);
		}
	}

	public void cleanChildNodes(Node node) {
		//no child nodes, no need to sort it
		if (node.getChildNodes().getLength() > 0) {
			//to clean it, have to put all the children nodes into a list and clean the list
			List<Node> nodes = new ArrayList<>();
			for (int i = 0; i < node.getChildNodes().getLength(); i++) {
				Node child = node.getChildNodes().item(i);
				//Recursively ensure all grandchildren are cleaned
				cleanChildNodes(child);

				nodes.add(child);
			}
			Collections.sort(nodes, new NodeComparator());
			for (Node child : nodes) {
				node.removeChild(child);
				node.appendChild(child);
			}
		}
		//remove "characteristic" and "comment" attributes from "Property" elements
		if (node.getNodeName().equals("Property")) {
			if (node.getAttributes().getNamedItem("characteristic") != null) {
				node.getAttributes().removeNamedItem("characteristic");
			}
			if (node.getAttributes().getNamedItem("comment") != null) {
				node.getAttributes().removeNamedItem("comment");
			}
		}
	}

	private void sortChildNodes(Node node) {
		//no child nodes, no need to sort it
		if (node.getChildNodes().getLength() > 0) {
			//to sort it, have to put all the children nodes into a list and sort the list
			List<Node> nodes = new ArrayList<>();
			for (int i = 0; i < node.getChildNodes().getLength(); i++) {
				Node child = node.getChildNodes().item(i);
				//Recursively ensure all grandchildren are sorted
				sortChildNodes(child);

				nodes.add(child);
			}
			Collections.sort(nodes, new NodeComparator());
			for (Node child : nodes) {
				node.removeChild(child);
				node.appendChild(child);
			}
		}
	}

	private static class NodeComparator implements Comparator<Node> {

		private NamedNodeMapComparator namedNodeMapComparator = new NamedNodeMapComparator();

		@Override
		public int compare(Node a, Node b) {
			if (a.getNodeName().equals(b.getNodeName())) {
				return namedNodeMapComparator.compare(a.getAttributes(), b.getAttributes());
			} else {
				return a.getNodeName().compareTo(b.getNodeName());
			}
		}
	}

	private static class NamedNodeMapComparator implements Comparator<NamedNodeMap> {

		private final Logger log = LoggerFactory.getLogger(getClass());

		@Override
		public int compare(NamedNodeMap a, NamedNodeMap b) {
			if (a.getLength() == b.getLength()) {
				for (int i = 0; i < a.getLength(); i++) {
					String aName = a.item(i).getNodeName();
					String bName = b.item(i).getNodeName();
					log.trace("Comparing "+aName+" with "+bName);
					if (!aName.equals(bName)) {
						return aName.compareTo(bName);
					}

					String aValue = a.item(i).getNodeValue();
					String bValue = b.item(i).getNodeValue();
					log.trace("Comparing "+aValue+" with "+bValue);
					if (!aValue.equals(bValue)) {
						return aValue.compareTo(bValue);
					}

				}
				//all the same, return same
				return 0;
			} else {
				return Integer.compare(a.getLength(), b.getLength());
			}
		}
	}

	private SortedSet<String> getGroupMembership(UriComponentsBuilder uriComponentsBuilder, String accession) {
		int total = -1;
		int to = -1;
		int page = 1;

		SortedSet<String> members = new TreeSet<>();

		while (total < 0 || to < total) {
			URI uri = uriComponentsBuilder.cloneBuilder().pathSegment("groupsamples", accession)
					.replaceQueryParam("pagesize", 1000)
					.replaceQueryParam("page", page)
					.replaceQueryParam("query", "")
					.build().toUri();

			ResponseEntity<String> response;
			RequestEntity<?> request = RequestEntity.get(uri).accept(MediaType.TEXT_XML).build();
			try {
				response = restTemplate.exchange(request, String.class);
			} catch (RestClientException e) {
				log.error("Problem accessing "+uri, e);
				throw e;
			}
			String xmlString = response.getBody();

			SAXReader reader = new SAXReader();
			org.dom4j.Document xml = null;
			try {
				xml = reader.read(new StringReader(xmlString));
			} catch (DocumentException e) {
				throw new RuntimeException(e);
			}
			Element root = xml.getRootElement();

			//add members to set
			for (Element element : XmlPathBuilder.of(root).elements("BioSample")) {
				members.add( element.attributeValue("id"));
			}
			//get the total and to values
			total = Integer.valueOf(XmlPathBuilder.of(root).path("SummaryInfo", "Total").text());
			to = Integer.valueOf(XmlPathBuilder.of(root).path("SummaryInfo", "To").text());
		}

		return members;
	}


	private void compareAttributes(Sample oldSample, Sample newSample) {
		String accession = oldSample.getAccession();

		Set<String> oldAttributeTypes = oldSample.getAttributes().stream().map(a -> a.getType()).collect(Collectors.toSet());
		Set<String> newAttributeTypes = newSample.getAttributes().stream().map(a -> a.getType()).collect(Collectors.toSet());

		for (String attributeType : Sets.difference(oldAttributeTypes, newAttributeTypes)) {
			log.warn("Difference on "+accession+" of attribute '"+attributeType+"' in old only");
		}

		for (String attributeType : Sets.difference(newAttributeTypes, oldAttributeTypes)) {
			log.warn("Difference on "+accession+" of attribute '"+attributeType+"' in new only");
		}

		for (String attributeType : Sets.intersection(oldAttributeTypes, newAttributeTypes)) {
			List<Attribute> oldAttributes = oldSample.getAttributes().stream()
					.filter(a -> attributeType.equals(a.getType())).collect(Collectors.toList());
			Collections.sort(oldAttributes);
			List<Attribute> newAttributes = newSample.getAttributes().stream()
					.filter(a -> attributeType.equals(a.getType())).collect(Collectors.toList());
			Collections.sort(newAttributes);

			SortedMap<String, SortedMap<String, String>> oldUnits = new TreeMap<>();
			SortedMap<String, SortedMap<String, SortedSet<String>>> oldIris = new TreeMap<>();
			SortedMap<String, SortedMap<String, String>> newUnits = new TreeMap<>();
			SortedMap<String, SortedMap<String, SortedSet<String>>> newIris = new TreeMap<>();

			if (oldAttributes.size() != newAttributes.size()) {
				log.warn("Difference on " + accession + " of attribute '" + attributeType + "' has " + oldAttributes.size() + " values in old and " + newAttributes.size() + " values in new");
			} else {
				for (int i = 0; i < oldAttributes.size(); i++) {
					Attribute oldAttribute = oldAttributes.get(i);
					Attribute newAttribute = newAttributes.get(i);

					//TODO finish me

					if (!oldUnits.containsKey(oldAttribute.getType())) {
						oldUnits.put(oldAttribute.getType(), new TreeMap<>());
					}
					if (oldAttribute.getUnit() != null) {
						oldUnits.get(oldAttribute.getType()).put(oldAttribute.getValue(), oldAttribute.getUnit());
					}

					if (!newUnits.containsKey(newAttribute.getType())) {
						newUnits.put(newAttribute.getType(), new TreeMap<>());
					}
					if (newAttribute.getUnit() != null) {
						newUnits.get(newAttribute.getType()).put(newAttribute.getValue(), newAttribute.getUnit());
					}

					if (!oldIris.containsKey(oldAttribute.getType())) {
						oldIris.put(oldAttribute.getType(), new TreeMap<>());
					}
					oldIris.get(oldAttribute.getType()).put(oldAttribute.getValue(), oldAttribute.getIri());

					if (!newIris.containsKey(newAttribute.getType())) {
						newIris.put(newAttribute.getType(), new TreeMap<>());
					}
					newIris.get(newAttribute.getType()).put(newAttribute.getValue(), newAttribute.getIri());

					//compare values
					if (!oldAttribute.getValue().equals(newAttribute.getValue())) {
						log.warn("Difference on " + accession + " of attribute '" + attributeType + "' between '" + oldAttribute.getValue() + "' and '" + newAttribute.getValue() + "'");
					}

					//compare units
					if (oldAttribute.getUnit() != null && newAttribute.getUnit() != null
							&& !oldAttribute.getUnit().equals(newAttribute.getUnit())) {
						log.warn("Difference on " + accession + " of attribute '" + attributeType + "' between units '" + oldAttribute.getUnit() + "' and '" + newAttribute.getUnit() + "'");
					}
					//compare iris
					if (!oldAttribute.getIri().equals(newAttribute.getIri())) {
						if (oldAttribute.getIri().size() < newAttribute.getIri().size()) {
							log.warn("Difference on " + accession + " of attribute '" + attributeType + "' between iris '" + oldAttribute.getIri() + "' and '" + newAttribute.getIri() + "'");
						} else if (oldAttribute.getIri().size() > newAttribute.getIri().size()) {
							log.warn("Difference on " + accession + " of attribute '" + attributeType + "' between iris '" + oldAttribute.getIri() + "' and '" + newAttribute.getIri() + "'");
						} else {
							Iterator<String> thisIt = oldAttribute.getIri().iterator();
							Iterator<String> otherIt = newAttribute.getIri().iterator();
							while (thisIt.hasNext() && otherIt.hasNext()) {
								int val = thisIt.next().compareTo(otherIt.next());
								if (val != 0) {
									log.warn("Difference on " + accession + " of attribute '" + attributeType + "' between iris '" + oldAttribute.getIri() + "' and '" + newAttribute.getIri() + "'");
								}
							}
						}
					}
				}
			}
		}
	}

	private void compareOrganizations(Sample oldSample, Sample newSample) {
		SortedSet<Organization> oldOrganizations = oldSample.getOrganizations();
		SortedSet<Organization> newOrganizations = newSample.getOrganizations();

		for (Organization oldOrganization: Sets.difference(oldOrganizations, newOrganizations)) {
			log.warn("Difference on "+oldSample.getAccession()+" organization: only old sample has " + oldOrganization.toString());
		}

		for (Organization newOrganization: Sets.difference(newOrganizations, oldOrganizations)) {
			log.warn("Difference on "+oldSample.getAccession()+" organization: only new sample has " + newOrganization.toString());
		}

	}

	private void compareContacts(Sample oldSample, Sample newSample) {
		SortedSet<Contact> oldContacts = oldSample.getContacts();
		SortedSet<Contact> newContacts = newSample.getContacts();

		for (Contact oldContact: Sets.difference(oldContacts, newContacts)) {
			log.warn("Difference on "+oldSample.getAccession()+" contact: only old sample has " + oldContact.toString());
		}

		for (Contact newContact: Sets.difference(newContacts, oldContacts)) {
			log.warn("Difference on "+oldSample.getAccession()+" contact: only new sample has " + newContact.toString());
		}
	}

	private void comparePublications(Sample oldSample, Sample newSample) {
		SortedSet<Publication> oldPublications = oldSample.getPublications();
		SortedSet<Publication> newPublications = newSample.getPublications();

		for(Publication oldPublication: Sets.difference(oldPublications, newPublications)) {
			log.warn("Difference on "+oldSample.getAccession()+" pulication: only old sample has " + oldPublication.toString());
		}

		for(Publication newPublication: Sets.difference(newPublications, oldPublications)) {
			log.warn("Difference on "+oldSample.getAccession()+" pulication: only new sample has " + newPublication.toString());
		}
	}

	private void compareExternalReferences(Sample oldSample, Sample newSample) {
		SortedSet<ExternalReference> oldExternalReferences = oldSample.getExternalReferences();
		SortedSet<ExternalReference> newExternalReferences = newSample.getExternalReferences();

		for (ExternalReference oldExternalReference: Sets.difference(oldExternalReferences, newExternalReferences)) {
			log.warn("Difference on "+oldSample.getAccession()+" external reference: only old sample has " + oldExternalReference.toString());
		}

		for (ExternalReference newExternalReference: Sets.difference(newExternalReferences, oldExternalReferences)) {
			log.warn("Difference on "+oldSample.getAccession()+" external reference: only new sample has " + newExternalReference.toString());
		}
	}
>>>>>>> 80b0ef2d
}<|MERGE_RESOLUTION|>--- conflicted
+++ resolved
@@ -1,12 +1,17 @@
 package uk.ac.ebi.biosamples.migration;
 
+import com.google.common.collect.Sets;
+import org.dom4j.DocumentException;
+import org.dom4j.Element;
+import org.dom4j.io.SAXReader;
 import org.slf4j.Logger;
 import org.slf4j.LoggerFactory;
+import org.springframework.http.MediaType;
+import org.springframework.http.RequestEntity;
+import org.springframework.http.ResponseEntity;
+import org.springframework.http.converter.HttpMessageNotReadableException;
 import org.springframework.web.client.RestClientException;
 import org.springframework.web.client.RestTemplate;
-<<<<<<< HEAD
-
-=======
 import org.springframework.web.util.UriComponentsBuilder;
 import org.w3c.dom.Document;
 import org.w3c.dom.NamedNodeMap;
@@ -14,18 +19,28 @@
 import org.w3c.dom.NodeList;
 import org.xml.sax.InputSource;
 import uk.ac.ebi.biosamples.model.*;
->>>>>>> 80b0ef2d
 import uk.ac.ebi.biosamples.service.XmlGroupToSampleConverter;
 import uk.ac.ebi.biosamples.service.XmlSampleToSampleConverter;
-import uk.ac.ebi.biosamples.utils.AdaptiveThreadPoolExecutor;
-import uk.ac.ebi.biosamples.utils.ThreadUtils;
-
+import uk.ac.ebi.biosamples.utils.XmlPathBuilder;
+
+import javax.xml.parsers.DocumentBuilderFactory;
+import javax.xml.transform.OutputKeys;
+import javax.xml.transform.Transformer;
+import javax.xml.transform.TransformerFactory;
+import javax.xml.transform.dom.DOMSource;
+import javax.xml.transform.stream.StreamResult;
+import javax.xml.xpath.XPath;
+import javax.xml.xpath.XPathConstants;
+import javax.xml.xpath.XPathFactory;
+import java.io.ByteArrayInputStream;
+import java.io.StringReader;
+import java.io.StringWriter;
+import java.net.URI;
+import java.time.temporal.ChronoUnit;
 import java.util.*;
 import java.util.concurrent.Callable;
-import java.util.concurrent.ExecutorService;
-import java.util.concurrent.Executors;
-import java.util.concurrent.Future;
 import java.util.concurrent.atomic.AtomicBoolean;
+import java.util.stream.Collectors;
 
 class AccessionComparisonCallable implements Callable<Void> {
 	private final RestTemplate restTemplate;
@@ -60,31 +75,22 @@
 		log.info("newUrl = "+newUrl);
 		log.info("compare = "+compare);
 		SortedSet<String> problemAccessions = new TreeSet<>();
-		Map<String, Future<Void>> compareFutures = new HashMap<>();
-		ExecutorService executorService = null;
-
-		try {
-			//executorService = AdaptiveThreadPoolExecutor.create(100, 10000, true, 1, 32);
-			executorService = Executors.newFixedThreadPool(8);
-			while (!bothFlag.get() || !bothQueue.isEmpty()) {
-				String accession = bothQueue.poll();
-				if (accession != null) {
-					if (compare) {
-						log.info("Comparing accession "+ accession);
-						compareFutures.put(accession, executorService.submit(new CompareCallable(accession, oldUrl, newUrl, 
-								xmlSampleToSampleConverter, xmlGroupToSampleConverter, restTemplate)));
-	
-						//make sure we don't have too many futures
-						ThreadUtils.checkFutures(compareFutures, 100);
-					}
-				} else {
-					Thread.sleep(100);
+
+		while (!bothFlag.get() || !bothQueue.isEmpty()) {
+			String accession = bothQueue.poll();
+			if (accession != null) {
+				log.info("Comparing accession "+ accession);
+				if (compare) {
+					try {
+						compare(accession);
+					} catch (RestClientException e) {
+						//there was a rest error, log it and continue
+						problemAccessions.add(accession);
+						log.error("Problem accessing "+accession, e);
+					}
 				}
-			}
-			ThreadUtils.checkFutures(compareFutures, 0);
-		} finally {
-			if (executorService != null) {
-				executorService.shutdownNow();
+			} else {
+				Thread.sleep(100);
 			}
 		}
 		for (String accession : problemAccessions) {
@@ -93,9 +99,6 @@
 		log.info("Finished AccessionComparisonCallable.call(");
 		return null;
 	}
-<<<<<<< HEAD
-	
-=======
 
 	public void compare(String accession) {
 		log.info("Comparing accession " + accession);
@@ -608,5 +611,4 @@
 			log.warn("Difference on "+oldSample.getAccession()+" external reference: only new sample has " + newExternalReference.toString());
 		}
 	}
->>>>>>> 80b0ef2d
 }