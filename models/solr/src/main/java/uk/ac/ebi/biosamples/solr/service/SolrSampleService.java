--- conflicted
+++ resolved
@@ -214,37 +214,7 @@
 		return type;
 	}
 
-<<<<<<< HEAD
 	public static String safeFieldToValue(String field) {
-=======
-	public static String valueToSafeField(String type) {
-		return valueToSafeField(type, "");
-	}
-
-	public static String safeFieldToValue(String field, String suffix) {
-		boolean inverse = false;
-        if (!suffix.isEmpty()) {
-        	field = field.substring(0, field.length() - suffix.length());
-		} else {
-            // Provide a default functionality
-    		if (field.endsWith("_ss")) {
-    			field = field.substring(0, field.length()-3);
-    		}
-    		if (field.endsWith("_av")) {
-    			field = field.substring(0, field.length()-3);
-    		}
-
-    		if (field.endsWith("_or")) {
-    			field = field.substring(0, field.length()-3);
-			}
-
-			if (field.endsWith("_ir")) {
-    			inverse = true;
-    			field = field.substring(0, field.length() - 3);
-			}
-
-		}
->>>>>>> 46fdc58a
 
 		//although its base64 encoded, that include = which solr doesn't allow
 		field = field.replace("_", "=");
