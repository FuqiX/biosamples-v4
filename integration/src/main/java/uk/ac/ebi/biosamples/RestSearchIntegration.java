--- conflicted
+++ resolved
@@ -105,13 +105,8 @@
 
 		SortedSet<Relationship> relationships = new TreeSet<>();
 		relationships.add(Relationship.build("TESTrestsearch2", "derived from", "TESTrestsearch3"));
-<<<<<<< HEAD
 		
 		return Sample.build(name, accession, null, release, update, attributes, relationships, new TreeSet<>());
-=======
-
-		return Sample.build(name, accession, release, update, attributes, relationships, new TreeSet<>());
->>>>>>> b8e902f7
 	}
 
 }