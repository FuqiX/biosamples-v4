#!/bin/bash
set -e
  
<<<<<<< HEAD
docker-compose run --rm --service-ports biosamples-agents-solr java -jar agents-solr-4.1.6.jar
=======
docker-compose run --rm --service-ports biosamples-agents-solr java -jar agents-solr-4.1.7-SNAPSHOT.jar
>>>>>>> 5a19b710
echo "Successfully runned agents"<|MERGE_RESOLUTION|>--- conflicted
+++ resolved
@@ -1,9 +1,5 @@
 #!/bin/bash
 set -e
   
-<<<<<<< HEAD
-docker-compose run --rm --service-ports biosamples-agents-solr java -jar agents-solr-4.1.6.jar
-=======
 docker-compose run --rm --service-ports biosamples-agents-solr java -jar agents-solr-4.1.7-SNAPSHOT.jar
->>>>>>> 5a19b710
 echo "Successfully runned agents"