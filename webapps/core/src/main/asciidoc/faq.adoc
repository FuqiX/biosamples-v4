= [.ebi-color]#Frequently Asked Questions (FAQ)#
:last-update-label!:
== Frequently Asked Questions (FAQ)
:toc: auto
If you cannot find the answer to your question in this FAQ or the <a th:href="@{/help}">help pages</a> then please email us at biosamples@ebi.ac.uk.

<<<<<<< HEAD
=== How frequent are updates to BioSamples' data?
BioSamples content is updated daily. Information directly submitted or updated in a data source should be reflected within 48 hours. 
=======
If you cannot find the answer to your question in this FAQ or the BioSamples Database help pages then please email us at biosamples@ebi.ac.uk.

== How frequent are updates to BioSamples' data?
BioSamples content is updated daily. Information directly submitted or updated in a source should be reflected within 48 hours. However, occasionally daily updates may be missed due to unexpected circumstances.
>>>>>>> ed52ac2b

== What pattern do BioSamples accessions follow?
BioSample accessions always begin with `SAM`. The next letter is either `E` or `N` or `D` depending if the sample information was originally submitted to EBI or NCBI or DDBJ respectively. After that, there may be an `A` or a `G` to denote an Assay sample or a Group of samples. Finally there is a numeric component that may or may not be zero-padded.

== How can I stay informed about BioSamples?
Subscribe to our low-traffic https://listserver.ebi.ac.uk/mailman/listinfo/biosamples-announce[announcement mailing list^].

=== Why do some of my search results not contain my query?
We use ontologies to help refine search queries. This means that your query might match to a synonym or more specific term than you were looking for; e.g. a search for 'human' will match 'homo sapiens'. However, direct matches will be ranked higher in the results.

=== I think some of the data is wrong. Can you fix it?
Most of the data in BioSamples has been submitted by third parties, often via one or more other services. This means that we are unable to go back to submitters for corrections or clarifications. Therefore we do not have the same degree of up front quality control as services with specific curators and submission requirements. We do however try to extract the highest quality of information from the data we are given, for example by mapping to ontologies and using ontology expansion for queries.<|MERGE_RESOLUTION|>--- conflicted
+++ resolved
@@ -4,20 +4,13 @@
 :toc: auto
 If you cannot find the answer to your question in this FAQ or the <a th:href="@{/help}">help pages</a> then please email us at biosamples@ebi.ac.uk.
 
-<<<<<<< HEAD
 === How frequent are updates to BioSamples' data?
 BioSamples content is updated daily. Information directly submitted or updated in a data source should be reflected within 48 hours. 
-=======
-If you cannot find the answer to your question in this FAQ or the BioSamples Database help pages then please email us at biosamples@ebi.ac.uk.
 
-== How frequent are updates to BioSamples' data?
-BioSamples content is updated daily. Information directly submitted or updated in a source should be reflected within 48 hours. However, occasionally daily updates may be missed due to unexpected circumstances.
->>>>>>> ed52ac2b
-
-== What pattern do BioSamples accessions follow?
+=== What pattern do BioSamples accessions follow?
 BioSample accessions always begin with `SAM`. The next letter is either `E` or `N` or `D` depending if the sample information was originally submitted to EBI or NCBI or DDBJ respectively. After that, there may be an `A` or a `G` to denote an Assay sample or a Group of samples. Finally there is a numeric component that may or may not be zero-padded.
 
-== How can I stay informed about BioSamples?
+=== How can I stay informed about BioSamples?
 Subscribe to our low-traffic https://listserver.ebi.ac.uk/mailman/listinfo/biosamples-announce[announcement mailing list^].
 
 === Why do some of my search results not contain my query?
