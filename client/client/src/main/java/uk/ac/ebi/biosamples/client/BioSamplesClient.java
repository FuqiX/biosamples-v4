--- conflicted
+++ resolved
@@ -32,11 +32,8 @@
 import org.springframework.web.client.RestClientException;
 import org.springframework.web.client.RestTemplate;
 
-<<<<<<< HEAD
 import uk.ac.ebi.biosamples.client.service.AapClientService;
-=======
 import uk.ac.ebi.biosamples.client.service.CurationRetrievalService;
->>>>>>> 85be2c1e
 import uk.ac.ebi.biosamples.client.service.CurationSubmissionService;
 import uk.ac.ebi.biosamples.client.service.SampleRetrievalService;
 import uk.ac.ebi.biosamples.client.service.SampleSubmissionService;
@@ -88,7 +85,6 @@
 		this.sampleValidator = sampleValidator;
 	}
 
-<<<<<<< HEAD
 	private static class AapClientHttpRequestInterceptor implements ClientHttpRequestInterceptor {
 		
 		private final AapClientService aapClientService;
@@ -113,19 +109,6 @@
     
     @PreDestroy
     public void close() {
-    	if (threadPoolExecutor != null) {
-    		try {
-	    		threadPoolExecutor.shutdown();
-				if (!threadPoolExecutor.awaitTermination(1, TimeUnit.MINUTES)) {
-		    		threadPoolExecutor.shutdownNow();
-				}
-			} catch (InterruptedException e) {
-				//don't care about being interrupted here?
-			}
-    	}
-=======
-    @PreDestroy
-    public void close() {
     	log.info("Closing thread pool");
 		threadPoolExecutor.shutdownNow();
 		try {
@@ -133,7 +116,6 @@
 		} catch (InterruptedException e) {
 			throw new RuntimeException(e);
 		}
->>>>>>> 85be2c1e
     }
     
 	public Optional<Resource<Sample>> fetchSampleResource(String accession) throws RestClientException {
@@ -208,17 +190,15 @@
 		}
 		return results;
 	}
-<<<<<<< HEAD
-=======
-
+	
 	public Iterable<Resource<Curation>> fetchCurationResourceAll() throws RestClientException {
 		return curationRetrievalService.fetchAll();
 	}
 	
 	public Resource<CurationLink> persistCuration(String accession, Curation curation) throws RestClientException {
-		return curationSubmissionService.persistCuration(accession, curation);
-	}
->>>>>>> 85be2c1e
+		
+		return curationSubmissionService.submit(CurationLink.build(accession, curation, null, null));
+	}
         
     @Deprecated
 	public Resource<Sample> fetchResource(String accession) {
