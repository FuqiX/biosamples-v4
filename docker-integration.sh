--- conflicted
+++ resolved
@@ -17,13 +17,6 @@
 for X in 1 2 3 4 5
 do
   java -jar integration/target/integration-4.0.0-SNAPSHOT.jar --phase=$X $ARGS $@
-<<<<<<< HEAD
-
-  docker-compose run --rm --service-ports biosamples-agents-neo4j java -jar agents-neo4j-4.0.0-SNAPSHOT.jar --biosamples.agent.neo4j.stayalive=false  
-  docker-compose run --rm --service-ports biosamples-agents-curation java -jar agents-curation-4.0.0-SNAPSHOT.jar --biosamples.agent.curation.stayalive=false
-=======
-    
->>>>>>> 323fd0b7
   docker-compose run --rm --service-ports biosamples-agents-solr java -jar agents-solr-4.0.0-SNAPSHOT.jar --biosamples.agent.solr.stayalive=false --biosamples.agent.solr.queuetime=500
 done
 
