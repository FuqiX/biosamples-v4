--- conflicted
+++ resolved
@@ -8,11 +8,7 @@
 		<div class="button-grid">
 			<div th:each="facet : ${facets}"
 				 th:with="facetType=${facet.getType().getFacetId()},
-<<<<<<< HEAD
-				 		  filterType=${facet.getType().getAssociatedFilterType()},
-=======
 				 		  filterType=${facet.getAssociatedFilterType()},
->>>>>>> c430722e
 				 		  generalFilterName=${filterType.getSerialization() + ':' + facet.label}">
                 <div class="facet-container">
                     <input th:form="local-search"
