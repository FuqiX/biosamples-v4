--- conflicted
+++ resolved
@@ -11,11 +11,7 @@
 	<parent>
 		<groupId>uk.ac.ebi.biosamples</groupId>
 		<artifactId>biosamples</artifactId>
-<<<<<<< HEAD
-		<version>4.1.11-SNAPSHOT</version>
-=======
 		<version>4.1.12-SNAPSHOT</version>
->>>>>>> c294f60c
 		<relativePath>../../</relativePath>
 	</parent>
 
@@ -23,11 +19,7 @@
 		<dependency>
 			<groupId>uk.ac.ebi.biosamples</groupId>
 			<artifactId>utils-xml</artifactId>
-<<<<<<< HEAD
-			<version>4.1.11-SNAPSHOT</version>
-=======
 			<version>4.1.12-SNAPSHOT</version>
->>>>>>> c294f60c
 		</dependency>
 
 		<!-- need this for Jackson2ObjectMapperBuilder -->
@@ -51,11 +43,7 @@
 		<dependency>
             <groupId>uk.ac.ebi.biosamples</groupId>
             <artifactId>models-structured</artifactId>
-<<<<<<< HEAD
-            <version>4.1.11-SNAPSHOT</version>
-=======
             <version>4.1.12-SNAPSHOT</version>
->>>>>>> c294f60c
         </dependency>
     </dependencies>
 
