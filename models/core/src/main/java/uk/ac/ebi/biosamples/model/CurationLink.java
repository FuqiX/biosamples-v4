--- conflicted
+++ resolved
@@ -5,12 +5,9 @@
 
 import com.fasterxml.jackson.annotation.JsonCreator;
 import com.fasterxml.jackson.annotation.JsonProperty;
-<<<<<<< HEAD
 import com.google.common.hash.Hasher;
-=======
 import com.fasterxml.jackson.databind.annotation.JsonDeserialize;
 import com.fasterxml.jackson.databind.annotation.JsonSerialize;
->>>>>>> 85be2c1e
 import com.google.common.hash.Hashing;
 
 import uk.ac.ebi.biosamples.service.CustomLocalDateTimeDeserializer;
@@ -24,12 +21,7 @@
 	private final String hash;
 	protected final LocalDateTime created;
 	
-	
-<<<<<<< HEAD
-	private CurationLink(String sample, String domain, Curation curation, String hash) {
-=======
-	private CurationLink(String sample, Curation curation, String hash, LocalDateTime created) {
->>>>>>> 85be2c1e
+	private CurationLink(String sample, String domain, Curation curation, String hash, LocalDateTime created) {
 		this.sample = sample;
 		this.domain = domain;
 		this.curation = curation;
@@ -109,10 +101,10 @@
 
     //Used for deserializtion (JSON -> Java)
     @JsonCreator
-<<<<<<< HEAD
-	public static CurationLink build(@JsonProperty("sample") String sample, @JsonProperty("domain") String domain, @JsonProperty("curation") Curation curation) {
-
-    	
+	public static CurationLink build(@JsonProperty("sample") String sample, 
+			@JsonProperty("curation") Curation curation, 
+			@JsonProperty("domain") String domain, 
+			@JsonProperty("created") @JsonDeserialize(using = CustomLocalDateTimeDeserializer.class) LocalDateTime created) {
     	Hasher hasher = Hashing.sha256().newHasher();
     	
     	if (sample != null) {
@@ -122,17 +114,9 @@
 			hasher.putUnencodedChars(domain);
 		}
 		hasher.putUnencodedChars(curation.getHash());
-=======
-	public static CurationLink build(@JsonProperty("sample") String sample, @JsonProperty("curation") Curation curation
-			, @JsonProperty("created") @JsonDeserialize(using = CustomLocalDateTimeDeserializer.class) LocalDateTime created) {
->>>>>>> 85be2c1e
 
     	String hash = hasher.hash().toString();
     	
-<<<<<<< HEAD
-		return new CurationLink(sample,domain, curation, hash);
-=======
-		return new CurationLink(sample,curation, hash, created);
->>>>>>> 85be2c1e
+		return new CurationLink(sample, domain, curation, hash, created);
 	}
 }