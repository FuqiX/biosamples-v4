--- conflicted
+++ resolved
@@ -30,10 +30,7 @@
 		<module>sampletab</module>
 		<module>legacyxml</module>
 		<module>reindex</module>
-<<<<<<< HEAD
 		<module>export</module>
-=======
 		<module>copydown</module>
->>>>>>> d8d239f7
 	</modules>
 </project>