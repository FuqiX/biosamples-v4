<project xmlns="http://maven.apache.org/POM/4.0.0" xmlns:xsi="http://www.w3.org/2001/XMLSchema-instance"
	xsi:schemaLocation="http://maven.apache.org/POM/4.0.0 http://maven.apache.org/xsd/maven-4.0.0.xsd">
	<modelVersion>4.0.0</modelVersion>

	<artifactId>pipelines-zooma</artifactId>
	<packaging>jar</packaging>

	<parent>
		<groupId>uk.ac.ebi.biosamples</groupId>
		<artifactId>biosamples</artifactId>
<<<<<<< HEAD
		<version>4.1.12-SNAPSHOT</version>
=======
		<version>4.1.11</version>
>>>>>>> b43581e2
		<relativePath>../../</relativePath>
	</parent>

	<dependencies>
		<dependency>
			<groupId>org.springframework.boot</groupId>
			<artifactId>spring-boot-starter-cache</artifactId>
		</dependency>
		<dependency>
			<groupId>uk.ac.ebi.biosamples</groupId>
			<artifactId>utils-pipeline</artifactId>
<<<<<<< HEAD
			<version>4.1.12-SNAPSHOT</version>
=======
			<version>4.1.11</version>
>>>>>>> b43581e2
		</dependency>
		<dependency>
			<groupId>uk.ac.ebi.biosamples</groupId>
			<artifactId>utils-thread</artifactId>
<<<<<<< HEAD
			<version>4.1.12-SNAPSHOT</version>
=======
			<version>4.1.11</version>
>>>>>>> b43581e2
		</dependency>
		<dependency>
			<groupId>uk.ac.ebi.biosamples</groupId>
			<artifactId>utils-ols</artifactId>
<<<<<<< HEAD
			<version>4.1.12-SNAPSHOT</version>
=======
			<version>4.1.11</version>
>>>>>>> b43581e2
		</dependency>
		<dependency>
		    <groupId>com.github.ben-manes.caffeine</groupId>
		    <artifactId>caffeine</artifactId>
	    </dependency>
	</dependencies>


	<build>
		<plugins>
			<plugin>
				<groupId>org.springframework.boot</groupId>
				<artifactId>spring-boot-maven-plugin</artifactId>
	            <executions>
	                <execution>
	                    <goals>
	                        <goal>build-info</goal>
	                    </goals>
	                </execution>
	            </executions>
			</plugin>
		</plugins>
	</build>
</project><|MERGE_RESOLUTION|>--- conflicted
+++ resolved
@@ -8,11 +8,7 @@
 	<parent>
 		<groupId>uk.ac.ebi.biosamples</groupId>
 		<artifactId>biosamples</artifactId>
-<<<<<<< HEAD
-		<version>4.1.12-SNAPSHOT</version>
-=======
-		<version>4.1.11</version>
->>>>>>> b43581e2
+		<version>4.1.12-RC1</version>
 		<relativePath>../../</relativePath>
 	</parent>
 
@@ -24,29 +20,17 @@
 		<dependency>
 			<groupId>uk.ac.ebi.biosamples</groupId>
 			<artifactId>utils-pipeline</artifactId>
-<<<<<<< HEAD
-			<version>4.1.12-SNAPSHOT</version>
-=======
-			<version>4.1.11</version>
->>>>>>> b43581e2
+			<version>4.1.12-RC1</version>
 		</dependency>
 		<dependency>
 			<groupId>uk.ac.ebi.biosamples</groupId>
 			<artifactId>utils-thread</artifactId>
-<<<<<<< HEAD
-			<version>4.1.12-SNAPSHOT</version>
-=======
-			<version>4.1.11</version>
->>>>>>> b43581e2
+			<version>4.1.12-RC1</version>
 		</dependency>
 		<dependency>
 			<groupId>uk.ac.ebi.biosamples</groupId>
 			<artifactId>utils-ols</artifactId>
-<<<<<<< HEAD
-			<version>4.1.12-SNAPSHOT</version>
-=======
-			<version>4.1.11</version>
->>>>>>> b43581e2
+			<version>4.1.12-RC1</version>
 		</dependency>
 		<dependency>
 		    <groupId>com.github.ben-manes.caffeine</groupId>
