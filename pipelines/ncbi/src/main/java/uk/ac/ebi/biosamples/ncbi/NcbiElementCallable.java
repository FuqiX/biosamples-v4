package uk.ac.ebi.biosamples.ncbi;

import java.util.concurrent.Callable;

import org.dom4j.Element;
import org.slf4j.Logger;
import org.slf4j.LoggerFactory;

import org.springframework.hateoas.Resource;
import uk.ac.ebi.biosamples.client.BioSamplesClient;
import uk.ac.ebi.biosamples.model.Sample;
import uk.ac.ebi.biosamples.ncbi.service.NcbiSampleConversionService;

public class NcbiElementCallable implements Callable<Void> {

	private Logger log = LoggerFactory.getLogger(getClass());

	private final Element sampleElem;

	private final String domain;
<<<<<<< HEAD
	
=======
>>>>>>> 464a14c5
	private final BioSamplesClient bioSamplesClient;

	private final NcbiSampleConversionService ncbiSampleConversionService;

	public NcbiElementCallable(NcbiSampleConversionService ncbiSampleConversionService, BioSamplesClient bioSamplesClient, Element sampleElem, String domain) {
		this.ncbiSampleConversionService = ncbiSampleConversionService;
		this.bioSamplesClient = bioSamplesClient;
		this.sampleElem = sampleElem;
		this.domain = domain;
	}

	@Override
	public Void call() throws Exception {

		String accession = sampleElem.attributeValue("accession");

		log.trace("Element callable starting for "+accession);
<<<<<<< HEAD

		// Generate the sample without the domain
		Sample sampleWithoutDomain = this.ncbiSampleConversionService.convertNcbiXmlElementToSample(sampleElem);

		// Attach the domain
		Sample sample = Sample.Builder.fromSample(sampleWithoutDomain).withDomain(domain).build();

=======

		// Generate the sample without the domain
		Sample sampleWithoutDomain = this.ncbiSampleConversionService.convertNcbiXmlElementToSample(sampleElem);

		// Attach the domain
		Sample sample = Sample.Builder.fromSample(sampleWithoutDomain).withDomain(domain).build();

>>>>>>> 464a14c5
		//now pass it along to the actual submission process
		bioSamplesClient.persistSampleResource(sample);

		log.trace("Element callable finished");

		return null;
	}

	/**
	 * Safe way to extract the taxonomy id from the string
	 * @param value
	 * @return
	 */
	private int getTaxId(String value) {
		if (value == null) {
			throw new RuntimeException("Unable to extract tax id from a null value");
		}
		return Integer.parseInt(value.trim());
	}

}<|MERGE_RESOLUTION|>--- conflicted
+++ resolved
@@ -18,10 +18,6 @@
 	private final Element sampleElem;
 
 	private final String domain;
-<<<<<<< HEAD
-	
-=======
->>>>>>> 464a14c5
 	private final BioSamplesClient bioSamplesClient;
 
 	private final NcbiSampleConversionService ncbiSampleConversionService;
@@ -39,7 +35,6 @@
 		String accession = sampleElem.attributeValue("accession");
 
 		log.trace("Element callable starting for "+accession);
-<<<<<<< HEAD
 
 		// Generate the sample without the domain
 		Sample sampleWithoutDomain = this.ncbiSampleConversionService.convertNcbiXmlElementToSample(sampleElem);
@@ -47,15 +42,6 @@
 		// Attach the domain
 		Sample sample = Sample.Builder.fromSample(sampleWithoutDomain).withDomain(domain).build();
 
-=======
-
-		// Generate the sample without the domain
-		Sample sampleWithoutDomain = this.ncbiSampleConversionService.convertNcbiXmlElementToSample(sampleElem);
-
-		// Attach the domain
-		Sample sample = Sample.Builder.fromSample(sampleWithoutDomain).withDomain(domain).build();
-
->>>>>>> 464a14c5
 		//now pass it along to the actual submission process
 		bioSamplesClient.persistSampleResource(sample);
 
