package uk.ac.ebi.biosamples.accession;

import java.sql.ResultSet;
import java.sql.SQLException;
import java.time.Instant;
import java.time.LocalDateTime;
import java.time.ZoneId;
import java.time.format.DateTimeFormatter;
import java.util.Date;
import java.util.HashMap;
import java.util.Map;
import java.util.SortedSet;
import java.util.TreeSet;
import java.util.concurrent.Callable;
import java.util.concurrent.ExecutionException;
import java.util.concurrent.Future;
import java.util.concurrent.ThreadPoolExecutor;

import org.slf4j.Logger;
import org.slf4j.LoggerFactory;
import org.springframework.beans.factory.annotation.Autowired;
import org.springframework.boot.ApplicationArguments;
import org.springframework.boot.ApplicationRunner;
import org.springframework.jdbc.core.RowCallbackHandler;
import org.springframework.stereotype.Component;

import uk.ac.ebi.biosamples.PipelinesProperties;
import uk.ac.ebi.biosamples.client.BioSamplesClient;
import uk.ac.ebi.biosamples.model.Attribute;
import uk.ac.ebi.biosamples.model.Sample;
import uk.ac.ebi.biosamples.utils.AdaptiveThreadPoolExecutor;
import uk.ac.ebi.biosamples.utils.ThreadUtils;

@Component
public class Accession implements ApplicationRunner{

	private Logger log = LoggerFactory.getLogger(getClass());

	@Autowired
	private PipelinesProperties pipelinesProperties;


	@Autowired
	private AccessionDao accessionDao;
	@Autowired
	private BioSamplesClient bioSamplesClient;

	@Override
	public void run(ApplicationArguments args) throws Exception {
		log.info("Processing Accession pipeline...");
		
		try (AdaptiveThreadPoolExecutor executorService = AdaptiveThreadPoolExecutor.create(100, 10000, true, 
				pipelinesProperties.getThreadCount(), pipelinesProperties.getThreadCountMax())) {
			Map<String, Future<Void>> futures = new HashMap<>();
			accessionDao.doAssayAccessionCallback(new AccessionCallbackHandler(executorService, futures, "SAMEA"));
			accessionDao.doReferenceAccessionCallback(new AccessionCallbackHandler(executorService, futures, "SAME"));
			accessionDao.doGroupAccessionCallback(new AccessionCallbackHandler(executorService, futures, "SAMEG"));
			//wait for everything to finish
			ThreadUtils.checkFutures(futures, 0);
		}
	}	
	
	private class AccessionCallbackHandler implements RowCallbackHandler {
		
		private final ThreadPoolExecutor executor;
		private final Map<String, Future<Void>> futures;
		private final String prefix;
		
		public AccessionCallbackHandler(ThreadPoolExecutor executor, Map<String, Future<Void>> futures, String prefix) {
			this.executor = executor;
			this.futures = futures;
			this.prefix = prefix;
		}

		@Override
		public void processRow(ResultSet rs) throws SQLException {
			int accessionNo = rs.getInt("ACCESSION");
			String userAccession = rs.getString("USER_ACCESSION");
			String submissionAccession = rs.getString("SUBMISSION_ACCESSION");
			Date dateAssigned = rs.getDate("DATE_ASSIGNED");
			boolean deleted = rs.getBoolean("IS_DELETED");

			String accession = prefix+accessionNo;
			log.trace(""+accessionNo+" "+userAccession+" "+submissionAccession+" "+dateAssigned+" "+deleted);
			
			Callable<Void> callable = new AccessionCallable(accession, userAccession, submissionAccession, dateAssigned, deleted);			
			Future<Void> future = executor.submit(callable);
			futures.put(accession, future);

			try {
				ThreadUtils.checkFutures(futures, 100);
			} catch (InterruptedException e) {
				log.warn("Interupted while checking for futures", e);
			} catch (ExecutionException e) {
				throw new RuntimeException(e);
			}
		}
	}
	
	private class AccessionCallable implements Callable<Void> {
		private final String accession;
		private final String userAccession;
		private final String submissionAccession;
		private final Date dateAssigned;
		private final boolean deleted;
		
		public AccessionCallable(String accession, String userAccession, String submissionAccession, Date dateAssigned, boolean deleted) {
			this.accession = accession;
			this.userAccession = userAccession;
			this.submissionAccession = submissionAccession;
			this.dateAssigned = dateAssigned;
			this.deleted = deleted;			
		}
		
		@Override
		public Void call() throws Exception {
			String name = userAccession;
			LocalDateTime release = LocalDateTime.now().plusYears(100);
			LocalDateTime update = LocalDateTime.ofInstant(Instant.ofEpochMilli(dateAssigned.getTime()), ZoneId.systemDefault());

			SortedSet<Attribute> attributes = new TreeSet<>();
			//commented out, this makes loading into neo4j slow
			attributes.add(Attribute.build("other", "migrated from accession database at "+LocalDateTime.now().format(DateTimeFormatter.ISO_DATE_TIME)));
			attributes.add(Attribute.build("user accession", userAccession));
			attributes.add(Attribute.build("submission accession", submissionAccession));
			attributes.add(Attribute.build("deleted", Boolean.toString(deleted)));
			
<<<<<<< HEAD
			Sample sample = Sample.build(name, accession, null, release, update, attributes, null, null);
=======
			Sample sample = Sample.build(name, accession, release, update, attributes, null, null);
>>>>>>> 85be2c1e
			bioSamplesClient.persistSample(sample);
			return null;
		}
	}
}<|MERGE_RESOLUTION|>--- conflicted
+++ resolved
@@ -125,11 +125,7 @@
 			attributes.add(Attribute.build("submission accession", submissionAccession));
 			attributes.add(Attribute.build("deleted", Boolean.toString(deleted)));
 			
-<<<<<<< HEAD
 			Sample sample = Sample.build(name, accession, null, release, update, attributes, null, null);
-=======
-			Sample sample = Sample.build(name, accession, release, update, attributes, null, null);
->>>>>>> 85be2c1e
 			bioSamplesClient.persistSample(sample);
 			return null;
 		}
