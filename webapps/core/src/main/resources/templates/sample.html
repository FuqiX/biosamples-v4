<!DOCTYPE HTML>
<html xmlns:th="http://www.thymeleaf.org"
	xmlns:layout="http://www.w3.org/1999/xhtml">

<head th:replace="fragments/head :: head">
	<title th:text="${sample.accession}+' &lt; BioSamples &lt; EMBL-EBI'">BioSamples &lt; EMBL-EBI</title>
	<!-- A few keywords that relate to the content of THIS PAGE (not the whole project) -->
	<meta name="keywords" content="biosamples, europe, EBI" />
	<!-- Describe what this page is about -->
	<meta name="description" content="EMBL-EBI" />

	<meta name="ebi:last-review" content="2016-12-20" />
	<!-- The last time the content was reviewed -->
	<meta name="ebi:expiry" content="2017-12-20" />
	<!-- When this content is no longer relevant -->
	<script th:if="${jsonLD != null}" type="application/ld+json" th:utext="${jsonLD}"> </script>
</head>

<body>
	<th:block th:include="fragments/header :: header"></th:block>
	<div layout:fragment="content" id="content">
		<th:block th:include="fragments/header :: masterhead"></th:block>
		<div id="main-content-area" class="row padding-top-xlarge padding-right-xlarge padding-left-xlarge sample">
			<div class="columns medium-12 large-10 s__header">
				<h2 class="sh__title" th:text="${sample.accession}">TEST</h2>
				<h3 class="sh__subtitle" th:text="${sample.name}">name</h3>
				<table class="sh__datetimes">
					<tr>
						<th>Released on</th>
						<td	th:text="${#temporals.format(release, 'yyyy / MM / dd HH:mm:ss','UTC')+' UTC'}">2001 / 02 / 02 12:00:00</td>
					</tr>
					<tr>
						<th>Updated on</th>
						<td	th:text="${#temporals.format(update, 'yyyy / MM / dd HH:mm:ss','UTC')+' UTC'}">2001 / 02 / 02 12:00:00</td>
					</tr>
				</table>
			</div>
			<div class="columns large-2 hide-for-medium-only">
				<th:block th:include="fragments/sample :: serialisationDropDownMenu"></th:block>
			</div>

			<div class="columns s__details">
				<th:block th:include="fragments/sample :: contacts (${sample.contacts})"></th:block>
				<th:block th:include="fragments/sample :: organizations (${sample.organizations})"></th:block>
				<th:block th:include="fragments/sample :: publications (${sample.publications})"></th:block>

				<th:block th:include="fragments/sample :: attributes (${sample.attributes})"></th:block>
				<th:block th:include="fragments/sample :: relationships (${sample.relationships})"></th:block>
				<th:block th:include="fragments/sample :: externalReferences (${sample.externalReferences})"></th:block>
			</div>

<<<<<<< HEAD
			<th:block th:if="${sample.data.size() > 0}">
				<th:block th:each="data: ${sample.data}" th:include="fragments/structured_data :: amr_table(${data})"></th:block>
			</th:block>
=======
			<div class="columns small-12 s__serialization show-for-medium-only">
				<th:block th:include="fragments/sample :: serialisationDropDownMenu"></th:block>
			</div>
>>>>>>> 464a14c5
		</div>
	</div>
	<th:block th:include="fragments/footer :: footer"></th:block>
</body>
</html><|MERGE_RESOLUTION|>--- conflicted
+++ resolved
@@ -49,15 +49,13 @@
 				<th:block th:include="fragments/sample :: externalReferences (${sample.externalReferences})"></th:block>
 			</div>
 
-<<<<<<< HEAD
-			<th:block th:if="${sample.data.size() > 0}">
-				<th:block th:each="data: ${sample.data}" th:include="fragments/structured_data :: amr_table(${data})"></th:block>
-			</th:block>
-=======
+            <th:block th:if="${sample.data.size() > 0}">
+                <th:block th:each="data: ${sample.data}" th:include="fragments/structured_data :: amr_table(${data})"></th:block>
+            </th:block>
+
 			<div class="columns small-12 s__serialization show-for-medium-only">
 				<th:block th:include="fragments/sample :: serialisationDropDownMenu"></th:block>
 			</div>
->>>>>>> 464a14c5
 		</div>
 	</div>
 	<th:block th:include="fragments/footer :: footer"></th:block>
