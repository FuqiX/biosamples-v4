version: '2'
services:

  biosamples-webapps-core:
    build: .
    image: biosamples:latest
    links:
    - solr
    - neo4j
    - mongo
    - rabbitmq
    volumes:
    - ./docker/logs:/logs
    command:
    - java
    - -jar
    - webapps-core-4.0.0-SNAPSHOT.war
    environment:
    - spring.data.solr.host=http://solr:8983/solr
    - spring.data.neo4j.uri=bolt://neo4j:7687
    #- spring.data.neo4j.uri=http://neo4j:7474
    - spring.data.neo4j.username=neo4j
    - spring.data.neo4j.indexes.auto=assert
    - spring.data.mongodb.host=mongo
    - spring.rabbitmq.publisher-confirms=true
    - spring.jackson.serialization-inclusion=non_null
    - spring.rabbitmq.host=rabbitmq
    - spring.jackson.serialization.WRITE_NULL_MAP_VALUES=false
    - server.servlet.context-path=/biosamples/beta
    - server.context-path=/biosamples/beta
    - management.security.enabled=false
    - logging.file=/logs/webapps-core.log
    - server.tomcat.accesslog.enabled=true
    - server.tomcat.accesslog.directory=/logs
    - server.tomcat.accesslog.prefix=webapps-core.access
<<<<<<< HEAD
    - server.tomcat.accesslog.pattern=%h %l %u %t "%r" %s %b (%D ms)
=======
    #Enable gzip compression of responses
    - server.compression.enabled=true
    - server.compression.mime-types=application/json,application/hal+json,application/xml,text/html,application/json,text/css
    #Don't waste CPU compressing very small responses
    - server.compression.min-response-size=2048
>>>>>>> 8c6d4ce5
    # Charset of HTTP requests and responses. Added to the "Content-Type" header if not set explicitly.
    - spring.http.encoding.charset=UTF-8
    # Enable http encoding support.
    - spring.http.encoding.enabled=true
    # Force the encoding to the configured charset on HTTP requests and responses.
    - spring.http.encoding.force=true
    - endpoints.shutdown.enabled=true
    - endpoints.shutdown.sensitive=false
    ports:
    - 8081:8080
    - 9090:9090
    
  biosamples-webapps-sampletab:
    image: biosamples:latest
    links:
    - biosamples-webapps-core
    volumes:
    - ./docker/logs:/logs
    command:
    - java
    - -jar
    - webapps-sampletab-4.0.0-SNAPSHOT.war
    environment:
    - biosamples.client.uri=http://biosamples-webapps-core:8080/biosamples/beta
    - server.servlet.context-path=/biosamples/beta/sampletab
    - server.context-path=/biosamples/beta/sampletab
    - management.security.enabled=false
    - logging.file=/logs/webapps-sampletab.log
    - server.tomcat.accesslog.enabled=true
    - server.tomcat.accesslog.directory=/logs
    - server.tomcat.accesslog.prefix=webapps-sampletab.access
    # Charset of HTTP requests and responses. Added to the "Content-Type" header if not set explicitly.
    - spring.http.encoding.charset=UTF-8
    # Enable http encoding support.
    - spring.http.encoding.enabled=true
    # Force the encoding to the configured charset on HTTP requests and responses.
    - spring.http.encoding.force=true
    - endpoints.shutdown.enabled=true
    - endpoints.shutdown.sensitive=false
    ports:
    - 8082:8080

  
  biosamples-webapps-legacyxml:
    image: biosamples:latest
    links:
    - biosamples-webapps-core
    volumes:
    - ./docker/logs:/logs
    command:
    - java
    - -jar
    - webapps-legacyxml-4.0.0-SNAPSHOT.war
    environment:
    - biosamples.redirect.context=http://localhost:8081/biosamples/beta
    - biosamples.client.uri=http://biosamples-webapps-core:8080/biosamples/beta
    - server.servlet.context-path=/biosamples/beta/xml
    - server.context-path=/biosamples/beta/xml
    - logging.file=/logs/webapps-legacyxml.log
    - endpoints.shutdown.enabled=true
    - endpoints.shutdown.sensitive=false
    ports:
    - 8083:8080
    - 8000:8000

    
  biosamples-agents-neo4j:
    image: biosamples:latest
    links:
    - neo4j
    - rabbitmq
    volumes:
    - ./docker/logs:/logs
    command:
    - java
    - -jar
    - agents-neo4j-4.0.0-SNAPSHOT.jar
    environment:
    - spring.rabbitmq.publisher-confirms=true
    - spring.rabbitmq.host=rabbitmq
    - spring.rabbitmq.listener.concurrency=250
    - spring.rabbitmq.listener.max-concurrency=250
    - biosamples.agent.queuesize=250
    - spring.data.neo4j.uri=bolt://neo4j:7687
    #- spring.data.neo4j.uri=http://neo4j:7474
    - spring.data.neo4j.username=neo4j
    - spring.data.neo4j.indexes.auto=validate
    - indexes.auto=validate
    - biosamples.agent.neo4j.stayalive=true
    - logging.file=/logs/agents-neo4j.log
    - logging.level=debug
    - logging.level.org.springframework.data.neo4j=debug
    
  biosamples-agents-solr:
    image: biosamples:latest
    links:
    - solr
    - rabbitmq
    volumes:
    - ./docker/logs:/logs
    command:
    - java
    - -jar
    - agents-solr-4.0.0-SNAPSHOT.jar
    environment:
    - spring.rabbitmq.publisher-confirms=true
    - spring.rabbitmq.listener.concurrency=1000
    - spring.rabbitmq.listener.max-concurrency=1000
    - biosamples.agent.queuesize=1000
    - spring.data.solr.host=http://solr:8983/solr
    - spring.rabbitmq.host=rabbitmq
    - biosamples.agent.solr.stayalive=true
    - logging.file=/logs/agents-solr.log
    
  biosamples-agents-curation:
    image: biosamples:latest
    links:
    - rabbitmq
    volumes:
    - ./docker/logs:/logs
    command:
    - java
    - -jar
    - agents-curation-4.0.0-SNAPSHOT.jar
    environment:
    - spring.rabbitmq.publisher-confirms=true
    - spring.rabbitmq.host=rabbitmq
    - biosamples.agent.curation.stayalive=true
    - logging.file=/logs/agents-curation.log
    
  mongo:
    image: mongo:3.2
    volumes:
    - mongo_data:/data/db
    ports:
    - 27017:27017
    
  rabbitmq:
    image: rabbitmq:3.6-management
    hostname: biosamples-rabbitmq
    ports:
    - 15672:15672
    volumes:
    - rabbitmq_data:/var/lib/rabbitmq/mnesia/rabbit@biosamples-rabbitmq
    
  neo4j:
    #we can use enterprise under AGPLv3 because we are open source
    image: neo4j:3.1.2-enterprise
    environment:
    - NEO4J_AUTH=none
    - NEO4J_dbms_memory_pagecache_size=4G
    - NEO4J_dbms_memory_heap_maxSize=2G
    ports:
    - 7687:7687
    - 7474:7474
    volumes:
    - neo4j_data:/data
    - ./docker/logs/neo4j:/logs
    
  solr:
    image: solr:6.3-alpine
    ports:
    - 8983:8983
    volumes:
    - solr_data:/opt/solr/server/solr/mycores
    environment:
    - VERBOSE=yes
    - SOLR_HEAP=8g
    entrypoint:
    - docker-entrypoint.sh
    - solr-precreate
    - samples
    
volumes:
  solr_data: null
  mongo_data: null
  neo4j_data: null
  rabbitmq_data: null
  elasticsearch_logs_data: null<|MERGE_RESOLUTION|>--- conflicted
+++ resolved
@@ -23,25 +23,24 @@
     - spring.data.neo4j.indexes.auto=assert
     - spring.data.mongodb.host=mongo
     - spring.rabbitmq.publisher-confirms=true
+    - spring.rabbitmq.host=rabbitmq
     - spring.jackson.serialization-inclusion=non_null
-    - spring.rabbitmq.host=rabbitmq
     - spring.jackson.serialization.WRITE_NULL_MAP_VALUES=false
+    #Configure root path to server from
     - server.servlet.context-path=/biosamples/beta
     - server.context-path=/biosamples/beta
     - management.security.enabled=false
+    #Improve logging
     - logging.file=/logs/webapps-core.log
     - server.tomcat.accesslog.enabled=true
     - server.tomcat.accesslog.directory=/logs
     - server.tomcat.accesslog.prefix=webapps-core.access
-<<<<<<< HEAD
     - server.tomcat.accesslog.pattern=%h %l %u %t "%r" %s %b (%D ms)
-=======
     #Enable gzip compression of responses
     - server.compression.enabled=true
     - server.compression.mime-types=application/json,application/hal+json,application/xml,text/html,application/json,text/css
     #Don't waste CPU compressing very small responses
     - server.compression.min-response-size=2048
->>>>>>> 8c6d4ce5
     # Charset of HTTP requests and responses. Added to the "Content-Type" header if not set explicitly.
     - spring.http.encoding.charset=UTF-8
     # Enable http encoding support.
