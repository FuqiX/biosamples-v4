--- conflicted
+++ resolved
@@ -39,11 +39,7 @@
 		log.info("@HandleBeforeCreate triggered");
 		//check if this is a new accession
 		String acc = sample.getAccession();
-<<<<<<< HEAD
 		Page<MongoSample> page = repo.findByAccession(acc, new PageRequest(0,10));
-=======
-		Page<MongoSample> page = repo.findByAccession(acc, new PageRequest(1,1));
->>>>>>> d00b6c1b
 		if (page.getTotalElements() > 0) {
 			//there was at least one existing one
 			throw new AlreadySubmittedException();
