--- conflicted
+++ resolved
@@ -85,19 +85,6 @@
     - spring.http.encoding.force=true
     ports:
     - 8082:8080
-<<<<<<< HEAD
-
-  biosamples-webapps-legacyapi:
-    image: biosamples:latest
-    links:
-    - biosamples-webapps-core
-    command:
-    - java
-    - -jar
-    - webapps-legacyapi-4.0.0-SNAPSHOT.war
-    ports:
-    - 8083:8080
-=======
     logging:
       driver: gelf
       options:
@@ -124,8 +111,6 @@
       options:
         gelf-address: "udp://localhost:12201"
 
-    
->>>>>>> dc87ee92
     
   biosamples-agents-neo4j:
     image: biosamples:latest
@@ -295,11 +280,7 @@
     - 7474:7474
     volumes:
     - neo4j_data:/data
-<<<<<<< HEAD
-    - ./neo4j_logs:/logs
-=======
     - ./docker/logs/neo4j:/logs
->>>>>>> dc87ee92
     
   solr:
     image: solr:6.3-alpine
