package uk.ac.ebi.biosamples.solr.service;

import java.util.AbstractMap.SimpleEntry;
import java.util.ArrayList;
import java.util.Collection;
import java.util.Collections;
import java.util.List;
import java.util.Map.Entry;
import java.util.Optional;

import org.apache.solr.client.solrj.util.ClientUtils;
import org.slf4j.Logger;
import org.slf4j.LoggerFactory;
import org.springframework.data.domain.Page;
import org.springframework.data.domain.Pageable;
import org.springframework.data.solr.core.query.*;
import org.springframework.data.solr.core.query.result.FacetFieldEntry;
import org.springframework.stereotype.Service;

import uk.ac.ebi.biosamples.BioSamplesProperties;
import uk.ac.ebi.biosamples.model.facet.Facet;
import uk.ac.ebi.biosamples.model.filter.Filter;
import uk.ac.ebi.biosamples.solr.model.field.SolrSampleField;
import uk.ac.ebi.biosamples.solr.repo.SolrSampleRepository;

@Service
public class SolrFacetService {

    private static final int TIMEALLOWED = 30;
    private final SolrSampleRepository solrSampleRepository;
    private final SolrFieldService solrFieldService;
    private Logger log = LoggerFactory.getLogger(getClass());
    private final SolrFilterService solrFilterService;

    public SolrFacetService(SolrSampleRepository solrSampleRepository, SolrFieldService solrFieldService, SolrFilterService solrFilterService, BioSamplesProperties bioSamplesProperties) {
        this.solrSampleRepository = solrSampleRepository;
        this.solrFieldService = solrFieldService;
        this.solrFilterService = solrFilterService;
    }


    public List<Facet> getFacets(String searchTerm,
                                 Collection<Filter> filters,
                                 Collection<String> domains,
                                 Pageable facetFieldPageInfo,
                                 Pageable facetValuesPageInfo) {
        //default to search all
        if (searchTerm == null || searchTerm.trim().length() == 0) {
            searchTerm = "*:*";
        }

        List<Facet> facets = new ArrayList<>();

        //build a query out of the users string and any facets
        FacetQuery query = new SimpleFacetQuery();
        query.addCriteria(new Criteria().expression(searchTerm));
        query.setTimeAllowed(TIMEALLOWED*1000);


        // Add domains and release date filters
        Optional<FilterQuery> domainAndPublicFilterQuery = solrFilterService.getPublicFilterQuery(domains);
        domainAndPublicFilterQuery.ifPresent(query::addFilterQuery);

        // Add all the provided filters
        Optional<FilterQuery> optionalFilter = solrFilterService.getFilterQuery(filters);
        optionalFilter.ifPresent(query::addFilterQuery);


        // Generate a facet query to get all the available facets for the samples
        Page<FacetFieldEntry> facetFields = solrSampleRepository.getFacetFields(query, facetFieldPageInfo);

        // Get the facet fields
        //TODO implement hashing function
        List<Entry<SolrSampleField,Long>> allFacetFields = new ArrayList<>();
        for(FacetFieldEntry ffe: facetFields) {

            Long facetFieldCount = ffe.getValueCount();
            SolrSampleField solrSampleField = this.solrFieldService.decodeField(ffe.getValue());
            allFacetFields.add(new SimpleEntry<>(solrSampleField, facetFieldCount));
        }


        /*
            Then based on the facet type I need to create a specific facet query
            1. _ir_ss => regular facet
            2. _av_ss => regular facet
            3. _dt => range facet
         */

        //TODO do this to properly account for different strategies - this is a dirty hack for performance!
        /*
        for (Entry<SolrSampleField, Long> fieldCountEntry: allFacetFields) {
            FacetFetchStrategy strategy = fieldCountEntry.getKey().getFacetCollectionStrategy();
            List<Optional<Facet>> optionalFacets = strategy.fetchFacetsUsing(solrSampleRepository,
                    query,
                    Collections.singletonList(fieldCountEntry),
                    facetValuesPageInfo);
            optionalFacets.forEach(opt -> opt.ifPresent(facets::add));
        }
		*/
<<<<<<< HEAD
        
        if (allFacetFields.size() > 0) {
	        allFacetFields.get(0).getKey().getFacetCollectionStrategy()
	        	.fetchFacetsUsing(solrSampleRepository, query, allFacetFields, facetValuesPageInfo)
	        	.forEach(opt -> opt.ifPresent(facets::add));
=======

        if (allFacetFields.size() > 0) {
            allFacetFields.get(0).getKey().getFacetCollectionStrategy()
                    .fetchFacetsUsing(solrSampleRepository, query, allFacetFields, facetValuesPageInfo)
                    .forEach(opt -> opt.ifPresent(facets::add));
>>>>>>> 464a14c5
        }


        // Return the list of facets
        Collections.sort(facets);
        Collections.reverse(facets);

        return facets;

    }

}<|MERGE_RESOLUTION|>--- conflicted
+++ resolved
@@ -98,19 +98,11 @@
             optionalFacets.forEach(opt -> opt.ifPresent(facets::add));
         }
 		*/
-<<<<<<< HEAD
-        
-        if (allFacetFields.size() > 0) {
-	        allFacetFields.get(0).getKey().getFacetCollectionStrategy()
-	        	.fetchFacetsUsing(solrSampleRepository, query, allFacetFields, facetValuesPageInfo)
-	        	.forEach(opt -> opt.ifPresent(facets::add));
-=======
 
         if (allFacetFields.size() > 0) {
             allFacetFields.get(0).getKey().getFacetCollectionStrategy()
                     .fetchFacetsUsing(solrSampleRepository, query, allFacetFields, facetValuesPageInfo)
                     .forEach(opt -> opt.ifPresent(facets::add));
->>>>>>> 464a14c5
         }
 
 
