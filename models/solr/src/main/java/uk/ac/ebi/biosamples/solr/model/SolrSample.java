--- conflicted
+++ resolved
@@ -189,13 +189,7 @@
 		sample.name = name;
 		sample.release =  release;
 		sample.update = update;
-<<<<<<< HEAD
 		sample.domain = domain;
-		
-=======
-
-
->>>>>>> 323fd0b7
 		sample.attributeValues = new HashMap<>();
 		sample.attributeIris = new HashMap<>();
 		sample.attributeUnits = new HashMap<>();
