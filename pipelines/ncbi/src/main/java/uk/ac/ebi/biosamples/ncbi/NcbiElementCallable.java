--- conflicted
+++ resolved
@@ -18,13 +18,6 @@
 	private final Element sampleElem;
 
 	private final String domain;
-<<<<<<< HEAD
-	
-=======
-
-	private final TaxonomyService taxonomyService;
-
->>>>>>> 3ef4a375
 	private final BioSamplesClient bioSamplesClient;
 
 	private final NcbiSampleConversionService ncbiSampleConversionService;
@@ -42,168 +35,13 @@
 		String accession = sampleElem.attributeValue("accession");
 
 		log.trace("Element callable starting for "+accession);
-<<<<<<< HEAD
 
 		// Generate the sample without the domain
 		Sample sampleWithoutDomain = this.ncbiSampleConversionService.convertNcbiXmlElementToSample(sampleElem);
-=======
-
-		SortedSet<Attribute> attrs = new TreeSet<>();
-		SortedSet<Relationship> rels = new TreeSet<>();
-		Set<ExternalReference> externalReferences = new TreeSet<>();
-		String alias = null; //this will be the ENA alias of the sample
-		String geoAlias = null;
-		String centreName = null; //this will be the ENA centre name of the sample.
-		for (Element idElem : XmlPathBuilder.of(sampleElem).path("Ids").elements("Id")) {
-			if ("BioSample".equals(idElem.attributeValue("db"))) {
-				//ignore ids from BioSample
-			} else if ("SRA".equals(idElem.attributeValue("db"))) {
-				//INSDC SRA IDs get special treatment
-				attrs.add(Attribute.build("INSDC secondary accession",  idElem.getTextTrim()));
-			} else if ("Sample name".equals(idElem.attributeValue("db_label"))) {
-				//original submitter identifier is stored as the alias to be used as the name
-				alias = idElem.getTextTrim();
-				centreName = idElem.attributeValue("db");
-			} else if ("GEO".equals(idElem.attributeValue("db"))) {
-				//GEO IDs get special treatment
-				geoAlias = idElem.getTextTrim();
-			} else if (!accession.equals(idElem.getTextTrim())) {
-				attrs.add(Attribute.build("synonym",  idElem.getTextTrim()));
-			}
-		}
-		if (alias == null && geoAlias != null) {
-			//if theres no alias but there is a geo alias, then use the geo alias as the alias
-			alias = geoAlias;
-			geoAlias = null;
-		}
-		if (geoAlias != null) {
-			//if we still have a geo alias, store it as a synonym
-			attrs.add(Attribute.build("synonym",  geoAlias));
-		}
-
-		if (alias == null) {
-			log.warn("Unable to determine sample alias for "+accession+", falling back to accession");
-			alias = accession;
-		}
-
-		//override any existing centre name with this, if present
-		if (XmlPathBuilder.of(sampleElem).path("Owner", "Name").exists()) {
-			if (XmlPathBuilder.of(sampleElem).path("Owner", "Name").text().trim().length() > 0) {
-				centreName = XmlPathBuilder.of(sampleElem).path("Owner", "Name").text().trim();
-			}
-		}
-
-		if (centreName == null) {
-			//throw new RuntimeException("Unable to determine centre name for "+accession);
-			log.warn("Unable to determine centre name for "+accession);
-		} else {
-			//Note US spelling because NCBI
-			attrs.add(Attribute.build("INSDC center name", centreName));
-		}
-
-		if (XmlPathBuilder.of(sampleElem).path("Description", "Title").exists()) {
-			String value = XmlPathBuilder.of(sampleElem).path("Description", "Title").text();
-			attrs.add(Attribute.build("description title",  value));
-		}
-
-		if (XmlPathBuilder.of(sampleElem).path("Description", "Comment", "Paragraph").exists()) {
-			String value = XmlPathBuilder.of(sampleElem).path("Description", "Comment", "Paragraph").text().trim();
-			/*
-			if (value.length() > 255) {
-				log.warn("Truncating attribute "+key+" for length on "+accession);
-				value = value.substring(0, 252)+"...";
-			}
-			*/
-			attrs.add(Attribute.build("description",  value));
-		}
-
-		// handle the organism
-		String organismIri = null;
-		String organismValue = null;
-		boolean hasOrganismInDescription = false;
-		if (XmlPathBuilder.of(sampleElem).path("Description", "Organism").attributeExists("taxonomy_id")) {
-			int taxonId = getTaxId(XmlPathBuilder.of(sampleElem).path("Description", "Organism").attribute("taxonomy_id"));
-			organismIri = taxonomyService.getUriForTaxonId(taxonId);
-		}
-		if (XmlPathBuilder.of(sampleElem).path("Description", "Organism").attributeExists("taxonomy_name")) {
-			organismValue = XmlPathBuilder.of(sampleElem).path("Description", "Organism").attribute("taxonomy_name");
-		}
-
-		if (organismValue != null) {
-			attrs.add(Attribute.build("organism", organismValue, organismIri,  null));
-			hasOrganismInDescription = true;
-		}
-
-
-		// handle attributes
-		for (Element attrElem : XmlPathBuilder.of(sampleElem).path("Attributes").elements("Attribute")) {
-			String key = attrElem.attributeValue("display_name");
-			if (key == null || key.length() == 0) {
-				key = attrElem.attributeValue("attribute_name");
-			}
-			String value = attrElem.getTextTrim();
-			/*
-			if (value.length() > 255) {
-				log.warn("Truncating attribute "+key+" for length on "+accession);
-				value = value.substring(0, 252)+"...";
-			}
-			*/
-			if (key.equalsIgnoreCase("organism") && hasOrganismInDescription) {
-				// Don't add a new organism attribute as it has already been added from the description
-				continue;
-			}
-
-			//if its a gap accession add an external reference too
-			if (value.matches("phs[0-9]+")) {
-				externalReferences.add(ExternalReference.build("https://www.ncbi.nlm.nih.gov/projects/gap/cgi-bin/study.cgi?study_id="+value));
-			}
-
-			//value is a sample accession, assume its a relationship
-			if (value.matches("SAM[END]A?[0-9]+")) {
-				//if its a self-relationship, then don't add it
-				//otherwise add it
-				if (!value.equals(accession)) {
-					rels.add(Relationship.build(accession, key, value));
-				}
-			} else {
-				//its an attribute
-                attrs.add(Attribute.build(key, value));
-			}
-		}
->>>>>>> 3ef4a375
 
 		// Attach the domain
 		Sample sample = Sample.Builder.fromSample(sampleWithoutDomain).withDomain(domain).build();
 
-<<<<<<< HEAD
-=======
-		//handle dates
-		Instant lastUpdate = Instant.parse(sampleElem.attributeValue("last_update")+"Z");
-		Instant publicationDate = Instant.parse(sampleElem.attributeValue("publication_date")+"Z");
-
-		Instant latestDate = lastUpdate;
-		if (publicationDate.isAfter(latestDate)) {
-			latestDate = publicationDate;
-		}
-
-		//add some INSDC things for standardisation with ENA import
-		attrs.add(Attribute.build("INSDC first public",
-			DateTimeFormatter.ISO_INSTANT.format(publicationDate)));
-		attrs.add(Attribute.build("INSDC last update",
-			DateTimeFormatter.ISO_INSTANT.format(lastUpdate)));
-
-		if (XmlPathBuilder.of(sampleElem).path("Status").attributeExists("status")) {
-			String status = XmlPathBuilder.of(sampleElem).path("Status").attribute("status").trim();
-			attrs.add(Attribute.build("INSDC status", status));
-			if (!"live".equals(status.toLowerCase())) {
-				//not a live sample, hide
-				publicationDate = publicationDate.atZone(ZoneOffset.UTC).plus(1000, ChronoUnit.YEARS).toInstant();
-			}
-		}
-
-		Sample sample = Sample.build(alias, accession, domain, publicationDate, lastUpdate, attrs, rels, externalReferences);
-
->>>>>>> 3ef4a375
 		//now pass it along to the actual submission process
 		bioSamplesClient.persistSampleResource(sample);
 
