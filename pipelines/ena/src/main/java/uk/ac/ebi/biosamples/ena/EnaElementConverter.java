package uk.ac.ebi.biosamples.ena;

import java.time.Instant;
import java.util.Collections;
import java.util.HashSet;
import java.util.Set;
import java.util.SortedSet;
import java.util.TreeSet;

import org.dom4j.Element;
import org.slf4j.Logger;
import org.slf4j.LoggerFactory;
import org.springframework.beans.factory.annotation.Autowired;
import org.springframework.core.convert.converter.Converter;
import org.springframework.stereotype.Service;

import uk.ac.ebi.biosamples.model.Attribute;
import uk.ac.ebi.biosamples.model.ExternalReference;
import uk.ac.ebi.biosamples.model.Relationship;
import uk.ac.ebi.biosamples.model.Sample;
import uk.ac.ebi.biosamples.utils.TaxonomyService;
import uk.ac.ebi.biosamples.utils.XmlPathBuilder;

@Service
public class EnaElementConverter implements Converter<Element, Sample> {

	private Logger log = LoggerFactory.getLogger(getClass());

	private static final String SAMPLE = "SAMPLE";
	private static final String IDENTIFIERS = "IDENTIFIERS";
	private static final String PRIMARY_ID = "PRIMARY_ID";
	private static final String SUBMITTER_ID = "SUBMITTER_ID";
	private static final String EXTERNAL_ID = "EXTERNAL_ID";
	private static final String UUID = "UUID";
	private static final String SAMPLE_NAME = "SAMPLE_NAME";
	private static final String ANONYMIZED_NAME = "ANONYMIZED_NAME";
	private static final String INDIVIDUAL_NAME = "INDIVIDUAL_NAME";
	private static final String SCIENTIFIC_NAME = "SCIENTIFIC_NAME";
	private static final String TAXON_ID = "TAXON_ID";
	private static final String SAMPLE_ATTRIBUTE = "SAMPLE_ATTRIBUTE";
	private static final String SAMPLE_ATTRIBUTES = "SAMPLE_ATTRIBUTES";
	private static final String DESCRIPTION = "DESCRIPTION";
	
	@Autowired
	private TaxonomyService taxonomyService;
	
	@Autowired
	private EnaService enaService;

	@Override
	public Sample convert(Element root) {

		String name = XmlPathBuilder.of(root).path(SAMPLE, IDENTIFIERS, PRIMARY_ID).text();
		String accession = null;

		SortedSet<Attribute> attributes = new TreeSet<>();
		SortedSet<Relationship> relationships = new TreeSet<>();
		SortedSet<ExternalReference> externalReferences = new TreeSet<>();

		log.trace("Converting " + name);

		//put various other fields in as synonyms
		Set<String> synonyms = new HashSet<>();
		synonyms.add(XmlPathBuilder.of(root).path(SAMPLE).attribute("alias"));
		if (XmlPathBuilder.of(root).path(SAMPLE, IDENTIFIERS, SUBMITTER_ID).exists()) {
			String synonym = XmlPathBuilder.of(root).path(SAMPLE, IDENTIFIERS, SUBMITTER_ID).text();
			synonyms.add(synonym);
		}
		if (XmlPathBuilder.of(root).path(SAMPLE, IDENTIFIERS, EXTERNAL_ID).exists()) {
			for (Element e : XmlPathBuilder.of(root).path(SAMPLE, IDENTIFIERS).elements(EXTERNAL_ID)) {
				if ("BioSample".equals(e.attributeValue("namespace"))) {
					accession = XmlPathBuilder.of(e).text();
				} else {
					synonyms.add(XmlPathBuilder.of(e).text());
				}
			}
		}
		if (XmlPathBuilder.of(root).path(SAMPLE, IDENTIFIERS, UUID).exists()) {
			for (Element e : XmlPathBuilder.of(root).path(SAMPLE, IDENTIFIERS).elements(UUID)) {
				synonyms.add(e.getTextTrim());
			}
		}
		if (XmlPathBuilder.of(root).path(SAMPLE, SAMPLE_NAME, ANONYMIZED_NAME).exists()) {
			synonyms.add(XmlPathBuilder.of(root).path(SAMPLE, SAMPLE_NAME, ANONYMIZED_NAME).text().trim());
			//attributes.add(Attribute.build("anonymized name", XmlPathBuilder.of(root).path(SAMPLE, SAMPLE_NAME, ANONYMIZED_NAME).text()));
		}
		if (XmlPathBuilder.of(root).path(SAMPLE, SAMPLE_NAME, INDIVIDUAL_NAME).exists()) {
			synonyms.add(XmlPathBuilder.of(root).path(SAMPLE, SAMPLE_NAME, INDIVIDUAL_NAME).text().trim());
			//attributes.add(Attribute.build("individual name", XmlPathBuilder.of(root).path(SAMPLE, SAMPLE_NAME, INDIVIDUAL_NAME).text()));
		}
		for (String synonym : synonyms) {
			if (!synonym.equals(name) && !synonym.equals(accession)) {
				attributes.add(Attribute.build("synonym", synonym));
			}
		}
		
		//description
		if (XmlPathBuilder.of(root).path(SAMPLE, DESCRIPTION).exists()
				&& XmlPathBuilder.of(root).path(SAMPLE, DESCRIPTION).text().trim().length() > 0) {
			String description = XmlPathBuilder.of(root).path(SAMPLE, DESCRIPTION).text().trim();
			attributes.add(Attribute.build("description", description));			
		}
		
        //Do the organism attribute
		int organismTaxId = Integer.parseInt(XmlPathBuilder.of(root).path(SAMPLE, SAMPLE_NAME, TAXON_ID).text());
		String organismUri = taxonomyService.getUriForTaxonId(organismTaxId);
		String organismName = ""+organismTaxId;
		if (XmlPathBuilder.of(root).path(SAMPLE, SAMPLE_NAME, SCIENTIFIC_NAME).exists()) {
			organismName = XmlPathBuilder.of(root).path(SAMPLE, SAMPLE_NAME, SCIENTIFIC_NAME).text();
		}
		//ideally this should be lowercase, but backwards compatibilty... 
		attributes.add(Attribute.build("Organism", organismName, organismUri, null));

		if (XmlPathBuilder.of(root).path(SAMPLE, SAMPLE_ATTRIBUTES).exists()) {
			for (Element e : XmlPathBuilder.of(root).path(SAMPLE, SAMPLE_ATTRIBUTES).elements(SAMPLE_ATTRIBUTE)) {

				String tag = null;
				if (XmlPathBuilder.of(e).path("TAG").exists()
						&& XmlPathBuilder.of(e).path("TAG").text().trim().length() > 0) {
					tag = XmlPathBuilder.of(e).path("TAG").text().trim();
				}
				String value = null;
				if (XmlPathBuilder.of(e).path("VALUE").exists()
						&& XmlPathBuilder.of(e).path("VALUE").text().trim().length() > 0) {
					value = XmlPathBuilder.of(e).path("VALUE").text().trim();
				}
				String unit = null;
				if (XmlPathBuilder.of(e).path("UNITS").exists()
						&& XmlPathBuilder.of(e).path("UNITS").text().trim().length() > 0) {
					unit = XmlPathBuilder.of(e).path("UNITS").text().trim();
				}

				//log.info("Attribute "+tag+" : "+value+" : "+unit);
				
				// skip artificial attributes
				if (tag != null && tag.startsWith("ENA-")) {
					continue;
				}
				if (tag != null && tag.startsWith("ArrayExpress-")) {
					continue;
				}
				
				//TODO handle relationships

				if (tag != null) {
					if (value != null) {
						attributes.add(Attribute.build(tag, value, Collections.emptyList(), unit));
					} else {
						// no value supplied
						attributes.add(Attribute.build("unknown", tag, Collections.emptyList(), unit));
					}
				}
			}
		}
		if (XmlPathBuilder.of(root).path(SAMPLE, "SAMPLE_LINKS", "URI_LINK").exists()) {
			for (Element e : XmlPathBuilder.of(root).path(SAMPLE, "SAMPLE_LINKS").elements("URI_LINK")) {
				String key = XmlPathBuilder.of(e).attribute("LABEL");
				String value = XmlPathBuilder.of(e).attribute("URL");
				attributes.add(Attribute.build(key, value));
			}
		}

	    //external reference
		/*
		if (XmlPathBuilder.of(root).path(SAMPLE, "SAMPLE_LINKS", "SAMPLE_LINK").exists()) {
			for (Element e : XmlPathBuilder.of(root).path(SAMPLE, "SAMPLE_LINKS").elements("SAMPLE_LINK")) {
				if (XmlPathBuilder.of(e).path("XREF_LINK", "DB").exists() && XmlPathBuilder.of(e).path("XREF_LINK", "ID").exists()) {
					String db = XmlPathBuilder.of(e).path("XREF_LINK", "DB").text();
					String idGrouped = XmlPathBuilder.of(e).path("XREF_LINK", "ID").text();
					//sometimes ids might be comma separated or a range joined by a dash
					for (String id : enaService.splitIdentifiers(idGrouped)) {
						if ("ENA-EXPERIMENT".equals(db)) {
							//externalReferences.add(ExternalReference.build("https://www.ebi.ac.uk/ena/data/view/"+id));						
						} else if ("ENA-ANALYSIS".equals(db)) {
							//externalReferences.add(ExternalReference.build("https://www.ebi.ac.uk/ena/data/view/"+id));						
						}
						//TODO decide if link to samples, or to experiment+analysis
					}
				}				
			}
		}
		*/
<<<<<<< HEAD

//        return Sample.build(name, accession, null, Instant.now(), Instant.now(), attributes, relationships, externalReferences);
		return new Sample.Builder(name, accession)
                .withRelease(Instant.now()).withUpdate(Instant.now())
                .withAttributes(attributes)
                .withRelationships(relationships)
                .withExternalReferences(externalReferences)
                .build();
    }
=======
		
		return Sample.build(name, accession, null, Instant.now(), Instant.now(), attributes, relationships, externalReferences);
	}
>>>>>>> 70f04e6c

}<|MERGE_RESOLUTION|>--- conflicted
+++ resolved
@@ -180,7 +180,6 @@
 			}
 		}
 		*/
-<<<<<<< HEAD
 
 //        return Sample.build(name, accession, null, Instant.now(), Instant.now(), attributes, relationships, externalReferences);
 		return new Sample.Builder(name, accession)
@@ -190,10 +189,5 @@
                 .withExternalReferences(externalReferences)
                 .build();
     }
-=======
-		
-		return Sample.build(name, accession, null, Instant.now(), Instant.now(), attributes, relationships, externalReferences);
-	}
->>>>>>> 70f04e6c
 
 }