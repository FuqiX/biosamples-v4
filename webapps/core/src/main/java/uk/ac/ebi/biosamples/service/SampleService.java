--- conflicted
+++ resolved
@@ -36,11 +36,6 @@
 	
 	@Autowired
 	private NeoAccessionService neoAccessionService;	
-<<<<<<< HEAD
-
-=======
-	
->>>>>>> 85be2c1e
 	
 	@Autowired 
 	private SampleValidator sampleValidator;
@@ -101,7 +96,7 @@
 		
 		//update update date
 		//TODO put in eventlistener
-		sample = Sample.build(sample.getName(), sample.getAccession(), sample.getRelease(), LocalDateTime.now(),
+		sample = Sample.build(sample.getName(), sample.getAccession(), sample.getDomain(), sample.getRelease(), LocalDateTime.now(),
 				sample.getCharacteristics(), sample.getRelationships(), sample.getExternalReferences());
 		
 		
