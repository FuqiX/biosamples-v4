package uk.ac.ebi.biosamples.model;

import com.fasterxml.jackson.annotation.JsonCreator;
import com.fasterxml.jackson.annotation.JsonIgnore;
import com.fasterxml.jackson.annotation.JsonInclude;
import com.fasterxml.jackson.annotation.JsonProperty;
import com.fasterxml.jackson.databind.annotation.JsonDeserialize;
import com.fasterxml.jackson.databind.annotation.JsonSerialize;
<<<<<<< HEAD
=======
import uk.ac.ebi.biosamples.model.structured.AbstractData;
>>>>>>> 099f51da
import uk.ac.ebi.biosamples.service.CharacteristicDeserializer;
import uk.ac.ebi.biosamples.service.CharacteristicSerializer;
import uk.ac.ebi.biosamples.service.CustomInstantDeserializer;
import uk.ac.ebi.biosamples.service.CustomInstantSerializer;
import uk.ac.ebi.biosamples.service.structured.AbstractDataDeserializer;

import java.time.*;
import java.time.format.DateTimeFormatter;
import java.time.format.DateTimeFormatterBuilder;
import java.time.temporal.TemporalAccessor;
import java.util.*;

import static java.time.format.DateTimeFormatter.ISO_LOCAL_DATE;
import static java.time.format.DateTimeFormatter.ISO_LOCAL_TIME;

import java.time.*;
import java.time.format.DateTimeFormatter;
import java.time.format.DateTimeFormatterBuilder;
import java.time.temporal.TemporalAccessor;
import java.util.*;

import static java.time.format.DateTimeFormatter.ISO_LOCAL_DATE;
import static java.time.format.DateTimeFormatter.ISO_LOCAL_TIME;


@JsonInclude(JsonInclude.Include.NON_EMPTY)
public class Sample implements Comparable<Sample> {
	
	protected String accession;
	protected String name; 
	
	/**
	 * This is the unique permanent ID of the AAP domain/team
	 * that owns this sample.
	 */
	protected String domain;
	
	protected Instant release; 
	protected Instant update;

	protected SortedSet<Attribute> attributes;
	protected SortedSet<AbstractData> data;
	protected SortedSet<Relationship> relationships;
	protected SortedSet<ExternalReference> externalReferences;

	protected SortedSet<Organization> organizations;
	protected SortedSet<Contact> contacts;
	protected SortedSet<Publication> publications;


	protected Sample() {
		
	}

	@JsonProperty("accession")
	public String getAccession() {
		return accession;
	}

	@JsonIgnore
	public boolean hasAccession() {
		if ( accession != null && accession.trim().length() != 0) {
			return true;
		} else {
			return false;
		}
	}

	@JsonProperty("name")
	public String getName() {
		return name;
	}

	@JsonProperty("domain")
	public String getDomain() {
		return domain;
	}

	//DO NOT specify the JSON property value manually, must be autoinferred or errors
	@JsonSerialize(using = CustomInstantSerializer.class)
	public Instant getRelease() {
		return release;
	}

	//DO NOT specify the JSON property value manually, must be autoinferred or errors
	@JsonSerialize(using = CustomInstantSerializer.class)
	public Instant getUpdate() {
		return update;
	}

	@JsonProperty(value="releaseDate", access=JsonProperty.Access.READ_ONLY)
	public String getReleaseDate() {
		return ZonedDateTime.ofInstant(release, ZoneOffset.UTC).format(ISO_LOCAL_DATE);
	}

	@JsonProperty(value="updateDate", access=JsonProperty.Access.READ_ONLY)
	public String getUpdateDate() {
		return ZonedDateTime.ofInstant(update, ZoneOffset.UTC).format(ISO_LOCAL_DATE);
	}

    @JsonIgnore
	public SortedSet<Attribute> getAttributes() {
		return attributes;
	}

	//DO NOT specify the JSON property value manually, must be autoinferred or errors
    @JsonSerialize(using = CharacteristicSerializer.class)
	public SortedSet<Attribute> getCharacteristics() {
		return attributes;
	}

	@JsonProperty("data")
	public SortedSet<AbstractData> getData() {
		return data;
	}

	@JsonProperty("relationships")
	public SortedSet<Relationship> getRelationships() {
		return relationships;
	}

	@JsonProperty("externalReferences")
	public SortedSet<ExternalReference> getExternalReferences() {
		return externalReferences;
	}

	@JsonProperty("organization")
	public SortedSet<Organization> getOrganizations() {
		return organizations;
	}

	@JsonProperty("contact")
	public SortedSet<Contact> getContacts() {
		return contacts;
	}

	@JsonProperty("publications")
	public SortedSet<Publication> getPublications() {
		return publications;
	}
	

	@Override
    public boolean equals(Object o) {

        if (o == this) return true;
        if (!(o instanceof Sample)) {
            return false;
        }
        Sample other = (Sample) o;
        
        //dont use update date for comparisons, too volatile
        
        return Objects.equals(this.name, other.name) 
        		&& Objects.equals(this.accession, other.accession)
        		&& Objects.equals(this.domain, other.domain)
        		&& Objects.equals(this.release, other.release)
        		&& Objects.equals(this.attributes, other.attributes)
				&& Objects.equals(this.data, other.data)
        		&& Objects.equals(this.relationships, other.relationships)
        		&& Objects.equals(this.externalReferences, other.externalReferences)
        		&& Objects.equals(this.organizations, other.organizations)
        		&& Objects.equals(this.contacts, other.contacts)
        		&& Objects.equals(this.publications, other.publications);
    }

	@Override
	public int compareTo(Sample other) {
		if (other == null) {
			return 1;
		}
		
		if (!this.accession.equals(other.accession)) {
			return this.accession.compareTo(other.accession);
		}
		
		if (!this.name.equals(other.name)) {
			return this.name.compareTo(other.name);
		}

		if (!this.release.equals(other.release)) {
			return this.release.compareTo(other.release);
		}
		
		if (!this.attributes.equals(other.attributes)) {
			if (this.attributes.size() < other.attributes.size()) {
				return -1;
			} else if (this.attributes.size() > other.attributes.size()) {
				return 1;
			} else {
				Iterator<Attribute> thisIt = this.attributes.iterator();
				Iterator<Attribute> otherIt = other.attributes.iterator();
				while (thisIt.hasNext() && otherIt.hasNext()) {
					int val = thisIt.next().compareTo(otherIt.next());
					if (val != 0) return val;
				}
			}
		}
		if (!this.relationships.equals(other.relationships)) {
			if (this.relationships.size() < other.relationships.size()) {
				return -1;
			} else if (this.relationships.size() > other.relationships.size()) {
				return 1;
			} else {
				Iterator<Relationship> thisIt = this.relationships.iterator();
				Iterator<Relationship> otherIt = other.relationships.iterator();
				while (thisIt.hasNext() && otherIt.hasNext()) {
					int val = thisIt.next().compareTo(otherIt.next());
					if (val != 0) return val;
				}
			}
		}
		if (!this.externalReferences.equals(other.externalReferences)) {
			if (this.externalReferences.size() < other.externalReferences.size()) {
				return -1;
			} else if (this.externalReferences.size() > other.externalReferences.size()) {
				return 1;
			} else {
				Iterator<ExternalReference> thisIt = this.externalReferences.iterator();
				Iterator<ExternalReference> otherIt = other.externalReferences.iterator();
				while (thisIt.hasNext() && otherIt.hasNext()) {
					int val = thisIt.next().compareTo(otherIt.next());
					if (val != 0) return val;
				}
			}
		}
		if (!this.organizations.equals(other.organizations)) {
			if (this.organizations.size() < other.organizations.size()) {
				return -1;
			} else if (this.organizations.size() > other.organizations.size()) {
				return 1;
			} else {
				Iterator<Organization> thisIt = this.organizations.iterator();
				Iterator<Organization> otherIt = other.organizations.iterator();
				while (thisIt.hasNext() && otherIt.hasNext()) {
					int val = thisIt.next().compareTo(otherIt.next());
					if (val != 0) return val;
				}
			}
		}
		if (!this.contacts.equals(other.contacts)) {
			if (this.contacts.size() < other.contacts.size()) {
				return -1;
			} else if (this.contacts.size() > other.contacts.size()) {
				return 1;
			} else {
				Iterator<Contact> thisIt = this.contacts.iterator();
				Iterator<Contact> otherIt = other.contacts.iterator();
				while (thisIt.hasNext() && otherIt.hasNext()) {
					int val = thisIt.next().compareTo(otherIt.next());
					if (val != 0) return val;
				}
			}
		}
		if (!this.publications.equals(other.publications)) {
			if (this.publications.size() < other.publications.size()) {
				return -1;
			} else if (this.publications.size() > other.publications.size()) {
				return 1;
			} else {
				Iterator<Publication> thisIt = this.publications.iterator();
				Iterator<Publication> otherIt = other.publications.iterator();
				while (thisIt.hasNext() && otherIt.hasNext()) {
					int val = thisIt.next().compareTo(otherIt.next());
					if (val != 0) return val;
				}
			}
		}
		return 0;
	}
    
    @Override
    public int hashCode() {
    	//dont put update date in the hash because its not in comparison
    	return Objects.hash(name, accession, release, attributes, data, relationships, externalReferences, organizations, publications);
    }
    
    @Override
    public String toString() {
    	StringBuilder sb = new StringBuilder();
    	sb.append("Sample(");
    	sb.append(name);
    	sb.append(",");
    	sb.append(accession);
    	sb.append(",");
    	sb.append(domain);
    	sb.append(",");
    	sb.append(release);
    	sb.append(",");
    	sb.append(update);
    	sb.append(",");
    	sb.append(attributes);
    	sb.append(",");
    	sb.append(relationships);
    	sb.append(",");
    	sb.append(externalReferences);
    	sb.append(",");
    	sb.append(organizations);
    	sb.append(",");
    	sb.append(contacts);
    	sb.append(",");
    	sb.append(publications);
    	sb.append(")");
    	return sb.toString();
    }
    
	public static Sample build( String name, 
			 String accession,  
			String domain,
			Instant release, 
			Instant update,
			Set<Attribute> attributes,
			Set<Relationship> relationships,
			Set<ExternalReference> externalReferences) {
    	return build(name, accession, domain, release, update, attributes, null, relationships, externalReferences, null, null, null);
    }

    //Used for deserializtion (JSON -> Java)
    @JsonCreator
	public static Sample build(@JsonProperty("name") String name, 
			@JsonProperty("accession") String accession,  
			@JsonProperty("domain") String domain,
			@JsonProperty("release") @JsonDeserialize(using = CustomInstantDeserializer.class) Instant release, 
			@JsonProperty("update") @JsonDeserialize(using = CustomInstantDeserializer.class) Instant update,
			@JsonProperty("characteristics") @JsonDeserialize(using = CharacteristicDeserializer.class) Collection<Attribute> attributes,
<<<<<<< HEAD
=======
//			@JsonProperty("data") @JsonDeserialize(using = AbstractDataDeserializer.class) Collection<AbstractData> structuredData,
            @JsonProperty("data") Collection<AbstractData> structuredData,
>>>>>>> 099f51da
			@JsonProperty("relationships") Collection<Relationship> relationships,
			@JsonProperty("externalReferences") Collection<ExternalReference> externalReferences,
			@JsonProperty("organization") Collection<Organization> organizations, 
			@JsonProperty("contact") Collection<Contact> contacts, 
			@JsonProperty("publications") Collection<Publication> publications ) {
    	
		Sample sample = new Sample();
		
		if (accession != null) {
			sample.accession = accession.trim();
		}
		
		if (name == null ) throw new IllegalArgumentException("Sample name must be provided");
		sample.name = name.trim();
		
		if (domain != null) {
			sample.domain = domain.trim();
		}
		
		if (update == null ) throw new IllegalArgumentException("Sample update must be provided");
		sample.update = update;
		
		if (release == null ) throw new IllegalArgumentException("Sample release must be provided");
		sample.release = release;

		sample.attributes = new TreeSet<>();
		if (attributes != null) {
			sample.attributes.addAll(attributes);
		}

		sample.relationships = new TreeSet<>();
		if (relationships != null) {
			sample.relationships.addAll(relationships);
		}

		sample.externalReferences = new TreeSet<>();
		if (externalReferences != null) {
			sample.externalReferences.addAll(externalReferences);
		}	

		sample.organizations = new TreeSet<>();
		if (organizations != null) {
			sample.organizations.addAll(organizations);
		}	

		sample.contacts = new TreeSet<>();
		if (contacts != null) {
			sample.contacts.addAll(contacts);
		}	

		sample.publications = new TreeSet<>();
		if (publications != null) {
			sample.publications.addAll(publications);
		}

<<<<<<< HEAD
=======
		sample.data = new TreeSet<>();
		if (structuredData != null) {
			sample.data.addAll(structuredData);
		}
		
>>>>>>> 099f51da
		return sample;
	}

	public static class Builder {

		protected String name;

		protected String accession = null;
		protected String domain = null;

		protected Instant release = Instant.now();
		protected Instant update = Instant.now();

		protected SortedSet<Attribute> attributes = new TreeSet<>();
		protected SortedSet<Relationship> relationships = new TreeSet<>();
		protected SortedSet<ExternalReference> externalReferences = new TreeSet<>();
		protected SortedSet<Organization> organizations = new TreeSet<>();
		protected SortedSet<Contact> contacts = new TreeSet<>();
		protected SortedSet<Publication> publications = new TreeSet<>();
		protected Set<AbstractData> data = new TreeSet<>();

		public Builder(String name, String accession) {
			this.name = name;
			this.accession = accession;
		}

		public Builder(String name) {
			this.name = name;
		}

		public Builder withAccession(String accession) {
			this.accession = accession;
			return this;
		}

		public Builder withDomain(String domain) {
			this.domain = domain;
			return this;
		}

		public Builder withReleaseDate(String release) {
			this.release = parseDateTime(release).toInstant();
			return this;
		}

		public Builder withReleaseDate(Instant release) {
			this.release = release;
			return this;
		}

		public Builder withUpdateDate(Instant update) {
			this.update = update;
			return this;
		}

		public Builder withUpdateDate(String update) {
			this.update = parseDateTime(update).toInstant();
			return this;
		}

		/**
		 * Replace builder's attributes with the provided attribute collection
		 * @param attributes
		 * @return
		 */
		public Builder withAttributes(Collection<Attribute> attributes) {
			this.attributes = new TreeSet<>(attributes);
			return this;
		}

		public Builder addAttribute(Attribute attribute) {
			this.attributes.add(attribute);
			return this;
		}

		public Builder addAllAttributes(Collection<Attribute> attributes) {
			this.attributes.addAll(attributes);
			return this;
		}

<<<<<<< HEAD

        /**
=======
		/**
		 * Replace builder structuredData with the provided structuredData collection
		 * @param data
		 * @return
		 */
		public Builder withData(Collection<AbstractData> data) {
			this.data = new TreeSet<>(data);
			return this;
		}

		public Builder addData(AbstractData data) {
			this.data.add(data);
			return this;
		}

		public Builder addAllData(Collection<AbstractData> data) {
			this.data.addAll(data);
			return this;
		}

		/**
>>>>>>> 099f51da
		 * Replace builder's relationships with the provided relationships collection
		 * @param relationships
		 * @return
		 */
		public Builder withRelationships(Collection<Relationship> relationships) {
			this.relationships = new TreeSet<>(relationships);
			return this;
		}

		public Builder addRelationship(Relationship relationship) {
			this.relationships.add(relationship);
			return this;
		}

		public Builder addAllRelationships(Collection<Relationship> relationships) {
			this.relationships.addAll(relationships);
			return this;
		}

		/**
		 * Replace builder's externalReferences with the provided external references collection
		 * @param externalReferences
		 * @return
		 */
		public Builder withExternalReferences(Collection<ExternalReference> externalReferences) {
			this.externalReferences = new TreeSet<>(externalReferences);
			return this;
		}


		public Builder addExternalReference(ExternalReference externalReference) {
			this.externalReferences.add(externalReference);
			return this;
		}

		public Builder addAllExternalReferences(Collection<ExternalReference> externalReferences) {
			this.externalReferences.addAll(externalReferences);
			return this;
		}

		/**
		 * Replace builder's organisations with the provided organisation collection
		 * @param organizations
		 * @return
		 */
		public Builder withOrganizations(Collection<Organization> organizations) {
			this.organizations = new TreeSet<>(organizations);
			return this;
		}

		public Builder addOrganization(Organization organization) {
			this.organizations.add(organization);
			return this;
		}

		public Builder allAllOrganizations(Collection<Organization> organizations) {
			this.organizations.addAll(organizations);
			return this;
		}

		/**
		 * Replace builder's contacts with the provided contact collection
		 * @param contacts
		 * @return
		 */
		public Builder withContacts(Collection<Contact> contacts) {
			this.contacts = new TreeSet<>(contacts);
			return this;
		}

		public Builder addContact(Contact contact) {
			this.contacts.add(contact);
			return this;
		}

		public Builder addAllContacts(Collection<Contact> contacts) {
			this.contacts.addAll(contacts);
			return this;
		}

		/**
		 * Replace the publications with the provided collections
		 * @param publications
		 * @return
		 */
		public Builder withPublications(Collection<Publication> publications) {
			this.publications = new TreeSet<>(publications);
			return this;
		}

		/**
		 * Add a publication to the list of builder publications
		 * @param publication
		 * @return
		 */
		public Builder addPublication(Publication publication) {
			this.publications.add(publication);
			return this;
		}

		/**
		 * Add all publications in the provided collection to the builder publications
		 * @param publications
		 * @return
		 */
		public Builder addAllPublications(Collection<Publication> publications) {
			this.publications.addAll(publications);
			return this;
		}

		// Clean accession field
		public Builder withNoAccession() {
			this.accession = null;
			return this;
		}

		// Clean domain field
		public Builder withNoDomain() {
			this.domain = null;
			return this;
		}

		// Clean collection fields
		public Builder withNoAttributes() {
			this.attributes = new TreeSet<>();
			return this;
		}

		public Builder withNoRelationships() {
			this.relationships = new TreeSet<>();
			return this;
		}
<<<<<<< HEAD
=======
		public Builder withNoData() {
			this.data = new TreeSet<>();
			return this;
		}
>>>>>>> 099f51da
		public Builder withNoExternalReferences() {
			this.externalReferences = new TreeSet<>();
			return this;
		}
		public Builder withNoContacts() {
			this.contacts = new TreeSet<>();
			return this;
		}
		public Builder withNoOrganisations() {
			this.organizations = new TreeSet<>();
			return this;
		}
		public Builder withNoPublications() {
			this.publications = new TreeSet<>();
			return this;
		}

		public Sample build() {
			return Sample.build(name, accession, domain, release, update,
					attributes, data, relationships, externalReferences,
					organizations, contacts, publications);
		}

		private ZonedDateTime parseDateTime(String datetimeString) {
			if (datetimeString.isEmpty()) return null;
			TemporalAccessor temporalAccessor = getFormatter().parseBest(datetimeString,
					ZonedDateTime::from, LocalDateTime::from, LocalDate::from);
			if (temporalAccessor instanceof ZonedDateTime) {
				return (ZonedDateTime) temporalAccessor;
			} else if (temporalAccessor instanceof LocalDateTime) {
				return ((LocalDateTime) temporalAccessor).atZone(ZoneId.of("UTC"));
			} else {
				return ((LocalDate) temporalAccessor).atStartOfDay(ZoneId.of("UTC"));
			}

		}

		/**
		 * Return a Builder produced extracting informations from the sample
		 * @param sample the sample to use as reference
		 * @return the Builder
		 */
		public static Builder fromSample(Sample sample) {
			return new Builder(sample.getName(), sample.getAccession()).withDomain(sample.getDomain())
					.withReleaseDate(sample.getRelease()).withUpdateDate(sample.getUpdate())
<<<<<<< HEAD
					.withAttributes(sample.getAttributes())
=======
					.withAttributes(sample.getAttributes()).withData(sample.getData())
>>>>>>> 099f51da
					.withRelationships(sample.getRelationships()).withExternalReferences(sample.getExternalReferences())
					.withOrganizations(sample.getOrganizations()).withPublications(sample.getPublications())
					.withContacts(sample.getContacts());
		}

		private DateTimeFormatter getFormatter() {
			return new DateTimeFormatterBuilder()
					.parseCaseInsensitive()
					.append(ISO_LOCAL_DATE)
					.optionalStart()           // time made optional
					.appendLiteral('T')
					.append(ISO_LOCAL_TIME)
					.optionalStart()           // zone and offset made optional
					.appendOffsetId()
					.optionalStart()
					.appendLiteral('[')
					.parseCaseSensitive()
					.appendZoneRegionId()
					.appendLiteral(']')
					.optionalEnd()
					.optionalEnd()
					.optionalEnd()
					.toFormatter();
		}
	}


}<|MERGE_RESOLUTION|>--- conflicted
+++ resolved
@@ -6,10 +6,7 @@
 import com.fasterxml.jackson.annotation.JsonProperty;
 import com.fasterxml.jackson.databind.annotation.JsonDeserialize;
 import com.fasterxml.jackson.databind.annotation.JsonSerialize;
-<<<<<<< HEAD
-=======
 import uk.ac.ebi.biosamples.model.structured.AbstractData;
->>>>>>> 099f51da
 import uk.ac.ebi.biosamples.service.CharacteristicDeserializer;
 import uk.ac.ebi.biosamples.service.CharacteristicSerializer;
 import uk.ac.ebi.biosamples.service.CustomInstantDeserializer;
@@ -335,11 +332,8 @@
 			@JsonProperty("release") @JsonDeserialize(using = CustomInstantDeserializer.class) Instant release, 
 			@JsonProperty("update") @JsonDeserialize(using = CustomInstantDeserializer.class) Instant update,
 			@JsonProperty("characteristics") @JsonDeserialize(using = CharacteristicDeserializer.class) Collection<Attribute> attributes,
-<<<<<<< HEAD
-=======
 //			@JsonProperty("data") @JsonDeserialize(using = AbstractDataDeserializer.class) Collection<AbstractData> structuredData,
             @JsonProperty("data") Collection<AbstractData> structuredData,
->>>>>>> 099f51da
 			@JsonProperty("relationships") Collection<Relationship> relationships,
 			@JsonProperty("externalReferences") Collection<ExternalReference> externalReferences,
 			@JsonProperty("organization") Collection<Organization> organizations, 
@@ -395,14 +389,11 @@
 			sample.publications.addAll(publications);
 		}
 
-<<<<<<< HEAD
-=======
 		sample.data = new TreeSet<>();
 		if (structuredData != null) {
 			sample.data.addAll(structuredData);
 		}
-		
->>>>>>> 099f51da
+
 		return sample;
 	}
 
@@ -483,10 +474,6 @@
 			return this;
 		}
 
-<<<<<<< HEAD
-
-        /**
-=======
 		/**
 		 * Replace builder structuredData with the provided structuredData collection
 		 * @param data
@@ -508,7 +495,6 @@
 		}
 
 		/**
->>>>>>> 099f51da
 		 * Replace builder's relationships with the provided relationships collection
 		 * @param relationships
 		 * @return
@@ -641,25 +627,27 @@
 			this.relationships = new TreeSet<>();
 			return this;
 		}
-<<<<<<< HEAD
-=======
+
 		public Builder withNoData() {
 			this.data = new TreeSet<>();
 			return this;
 		}
->>>>>>> 099f51da
+
 		public Builder withNoExternalReferences() {
 			this.externalReferences = new TreeSet<>();
 			return this;
 		}
+
 		public Builder withNoContacts() {
 			this.contacts = new TreeSet<>();
 			return this;
 		}
+
 		public Builder withNoOrganisations() {
 			this.organizations = new TreeSet<>();
 			return this;
 		}
+
 		public Builder withNoPublications() {
 			this.publications = new TreeSet<>();
 			return this;
@@ -693,11 +681,7 @@
 		public static Builder fromSample(Sample sample) {
 			return new Builder(sample.getName(), sample.getAccession()).withDomain(sample.getDomain())
 					.withReleaseDate(sample.getRelease()).withUpdateDate(sample.getUpdate())
-<<<<<<< HEAD
-					.withAttributes(sample.getAttributes())
-=======
 					.withAttributes(sample.getAttributes()).withData(sample.getData())
->>>>>>> 099f51da
 					.withRelationships(sample.getRelationships()).withExternalReferences(sample.getExternalReferences())
 					.withOrganizations(sample.getOrganizations()).withPublications(sample.getPublications())
 					.withContacts(sample.getContacts());
