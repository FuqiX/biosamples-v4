package uk.ac.ebi.biosamples.model;


import com.fasterxml.jackson.annotation.*;
import com.fasterxml.jackson.databind.annotation.JsonDeserialize;
import com.fasterxml.jackson.databind.annotation.JsonSerialize;
import uk.ac.ebi.biosamples.model.structured.AbstractData;
import uk.ac.ebi.biosamples.service.CharacteristicDeserializer;
import uk.ac.ebi.biosamples.service.CharacteristicSerializer;
import uk.ac.ebi.biosamples.service.CustomInstantDeserializer;
import uk.ac.ebi.biosamples.service.CustomInstantSerializer;
import uk.ac.ebi.biosamples.service.structured.AbstractDataDeserializer;

import java.time.*;
import java.time.format.DateTimeFormatter;
import java.time.format.DateTimeFormatterBuilder;
import java.time.temporal.TemporalAccessor;
import java.util.*;

import static java.time.format.DateTimeFormatter.ISO_LOCAL_DATE;
import static java.time.format.DateTimeFormatter.ISO_LOCAL_TIME;

import java.time.*;
import java.time.format.DateTimeFormatter;
import java.time.format.DateTimeFormatterBuilder;
import java.time.temporal.TemporalAccessor;
import java.util.*;

import static java.time.format.DateTimeFormatter.ISO_LOCAL_DATE;
import static java.time.format.DateTimeFormatter.ISO_LOCAL_TIME;


@JsonInclude(JsonInclude.Include.NON_EMPTY)
@JsonPropertyOrder({"name", "accession", "domain", "release", "update", "taxId", "characteristics", "relationships", "externalReferences", "releaseDate", "updateDate"})
public class Sample implements Comparable<Sample> {

    protected String accession;
    protected String name;

    /**
     * This is the unique permanent ID of the AAP domain/team
     * that owns this sample.
     */
    protected String domain;

    protected Instant release;
    protected Instant update;

	protected SortedSet<Attribute> attributes;
	protected SortedSet<AbstractData> data;
	protected SortedSet<Relationship> relationships;
	protected SortedSet<ExternalReference> externalReferences;

    protected SortedSet<Organization> organizations;
    protected SortedSet<Contact> contacts;
    protected SortedSet<Publication> publications;

    protected Sample() {

    }

    @JsonProperty("accession")
    public String getAccession() {
        return accession;
    }

    @JsonIgnore
    public boolean hasAccession() {
        if (accession != null && accession.trim().length() != 0) {
            return true;
        } else {
            return false;
        }
    }

    @JsonProperty("name")
    public String getName() {
        return name;
    }

    @JsonProperty("domain")
    public String getDomain() {
        return domain;
    }

    //DO NOT specify the JSON property value manually, must be autoinferred or errors
    @JsonSerialize(using = CustomInstantSerializer.class)
    public Instant getRelease() {
        return release;
    }

    //DO NOT specify the JSON property value manually, must be autoinferred or errors
    @JsonSerialize(using = CustomInstantSerializer.class)
    public Instant getUpdate() {
        return update;
    }

    @JsonProperty(value = "releaseDate", access = JsonProperty.Access.READ_ONLY)
    public String getReleaseDate() {
        return ZonedDateTime.ofInstant(release, ZoneOffset.UTC).format(ISO_LOCAL_DATE);
    }

    @JsonProperty(value = "updateDate", access = JsonProperty.Access.READ_ONLY)
    public String getUpdateDate() {
        return ZonedDateTime.ofInstant(update, ZoneOffset.UTC).format(ISO_LOCAL_DATE);
    }

    @JsonProperty(value = "taxId", access = JsonProperty.Access.READ_ONLY)
    public Integer getTaxId() {
        List<Integer> taxIds = new ArrayList<>();
        for (Attribute attribute : attributes) {
            if (attribute.getType().toLowerCase().equalsIgnoreCase("Organism") && !attribute.getIri().isEmpty()) {
                attribute.getIri().stream().
                        map(Object::toString).
                        map(this::extractTaxIdFromIri).
                        forEach(taxIds::add);
            }
        }
        if (taxIds.size()>1)
        {
            return taxIds.get(0);
        }
        if (taxIds.size()==0)
        {
            return 0;
        }
        return taxIds.get(0);
    }

    private int extractTaxIdFromIri(String iri) {
        if (iri.isEmpty()) return 0;
        String segments[] = iri.split("NCBITaxon_");
        try {
            return Integer.parseInt(segments[segments.length - 1]);
        } catch (NumberFormatException e) {
            return 0;
        }

    }

    @JsonIgnore
    public SortedSet<Attribute> getAttributes() {
        return attributes;
    }

    //DO NOT specify the JSON property value manually, must be autoinferred or errors
    @JsonSerialize(using = CharacteristicSerializer.class)
    public SortedSet<Attribute> getCharacteristics() {
        return attributes;
    }

	@JsonProperty("data")
	public SortedSet<AbstractData> getData() {
		return data;
	}

	@JsonProperty("relationships")
	public SortedSet<Relationship> getRelationships() {
		return relationships;
	}

    @JsonProperty("externalReferences")
    public SortedSet<ExternalReference> getExternalReferences() {
        return externalReferences;
    }

    @JsonProperty("organization")
    public SortedSet<Organization> getOrganizations() {
        return organizations;
    }

    @JsonProperty("contact")
    public SortedSet<Contact> getContacts() {
        return contacts;
    }

    @JsonProperty("publications")
    public SortedSet<Publication> getPublications() {
        return publications;
    }


    @Override
    public boolean equals(Object o) {

        if (o == this) return true;
        if (!(o instanceof Sample)) {
            return false;
        }
        Sample other = (Sample) o;

        //dont use update date for comparisons, too volatile
<<<<<<< HEAD
        
        return Objects.equals(this.name, other.name) 
=======

        return Objects.equals(this.name, other.name)
>>>>>>> 464a14c5
        		&& Objects.equals(this.accession, other.accession)
        		&& Objects.equals(this.domain, other.domain)
        		&& Objects.equals(this.release, other.release)
        		&& Objects.equals(this.attributes, other.attributes)
				&& Objects.equals(this.data, other.data)
        		&& Objects.equals(this.relationships, other.relationships)
        		&& Objects.equals(this.externalReferences, other.externalReferences)
        		&& Objects.equals(this.organizations, other.organizations)
        		&& Objects.equals(this.contacts, other.contacts)
        		&& Objects.equals(this.publications, other.publications);
    }

    @Override
    public int compareTo(Sample other) {
        if (other == null) {
            return 1;
        }

        if (!this.accession.equals(other.accession)) {
            return this.accession.compareTo(other.accession);
        }

        if (!this.name.equals(other.name)) {
            return this.name.compareTo(other.name);
        }

        if (!this.release.equals(other.release)) {
            return this.release.compareTo(other.release);
        }

        if (!this.attributes.equals(other.attributes)) {
            if (this.attributes.size() < other.attributes.size()) {
                return -1;
            } else if (this.attributes.size() > other.attributes.size()) {
                return 1;
            } else {
                Iterator<Attribute> thisIt = this.attributes.iterator();
                Iterator<Attribute> otherIt = other.attributes.iterator();
                while (thisIt.hasNext() && otherIt.hasNext()) {
                    int val = thisIt.next().compareTo(otherIt.next());
                    if (val != 0) return val;
                }
            }
        }
        if (!this.relationships.equals(other.relationships)) {
            if (this.relationships.size() < other.relationships.size()) {
                return -1;
            } else if (this.relationships.size() > other.relationships.size()) {
                return 1;
            } else {
                Iterator<Relationship> thisIt = this.relationships.iterator();
                Iterator<Relationship> otherIt = other.relationships.iterator();
                while (thisIt.hasNext() && otherIt.hasNext()) {
                    int val = thisIt.next().compareTo(otherIt.next());
                    if (val != 0) return val;
                }
            }
        }
        if (!this.externalReferences.equals(other.externalReferences)) {
            if (this.externalReferences.size() < other.externalReferences.size()) {
                return -1;
            } else if (this.externalReferences.size() > other.externalReferences.size()) {
                return 1;
            } else {
                Iterator<ExternalReference> thisIt = this.externalReferences.iterator();
                Iterator<ExternalReference> otherIt = other.externalReferences.iterator();
                while (thisIt.hasNext() && otherIt.hasNext()) {
                    int val = thisIt.next().compareTo(otherIt.next());
                    if (val != 0) return val;
                }
            }
        }
        if (!this.organizations.equals(other.organizations)) {
            if (this.organizations.size() < other.organizations.size()) {
                return -1;
            } else if (this.organizations.size() > other.organizations.size()) {
                return 1;
            } else {
                Iterator<Organization> thisIt = this.organizations.iterator();
                Iterator<Organization> otherIt = other.organizations.iterator();
                while (thisIt.hasNext() && otherIt.hasNext()) {
                    int val = thisIt.next().compareTo(otherIt.next());
                    if (val != 0) return val;
                }
            }
        }
        if (!this.contacts.equals(other.contacts)) {
            if (this.contacts.size() < other.contacts.size()) {
                return -1;
            } else if (this.contacts.size() > other.contacts.size()) {
                return 1;
            } else {
                Iterator<Contact> thisIt = this.contacts.iterator();
                Iterator<Contact> otherIt = other.contacts.iterator();
                while (thisIt.hasNext() && otherIt.hasNext()) {
                    int val = thisIt.next().compareTo(otherIt.next());
                    if (val != 0) return val;
                }
            }
        }
        if (!this.publications.equals(other.publications)) {
            if (this.publications.size() < other.publications.size()) {
                return -1;
            } else if (this.publications.size() > other.publications.size()) {
                return 1;
            } else {
                Iterator<Publication> thisIt = this.publications.iterator();
                Iterator<Publication> otherIt = other.publications.iterator();
                while (thisIt.hasNext() && otherIt.hasNext()) {
                    int val = thisIt.next().compareTo(otherIt.next());
                    if (val != 0) return val;
                }
            }
        }
        return 0;
    }

    @Override
    public int hashCode() {
<<<<<<< HEAD
    	//dont put update date in the hash because its not in comparison
    	return Objects.hash(name, accession, release, attributes, data, relationships, externalReferences, organizations, publications);
=======
        //dont put update date in the hash because its not in comparison
        return Objects.hash(name, accession, release, attributes, data, relationships, externalReferences, organizations, publications);
>>>>>>> 464a14c5
    }

    @Override
    public String toString() {
        StringBuilder sb = new StringBuilder();
        sb.append("Sample(");
        sb.append(name);
        sb.append(",");
        sb.append(accession);
        sb.append(",");
        sb.append(domain);
        sb.append(",");
        sb.append(release);
        sb.append(",");
        sb.append(update);
        sb.append(",");
        sb.append(attributes);
        sb.append(",");
        sb.append(relationships);
        sb.append(",");
        sb.append(externalReferences);
        sb.append(",");
        sb.append(organizations);
        sb.append(",");
        sb.append(contacts);
        sb.append(",");
        sb.append(publications);
        sb.append(")");
        return sb.toString();
    }
<<<<<<< HEAD
    
	public static Sample build( String name, 
=======

	public static Sample build( String name,
>>>>>>> 464a14c5
			String accession,
			String domain,
			Instant release,
			Instant update,
			Set<Attribute> attributes,
			Set<Relationship> relationships,
			Set<ExternalReference> externalReferences) {
    	return build(name, accession, domain, release, update, attributes, null, relationships, externalReferences, null, null, null);
    }

    //Used for deserializtion (JSON -> Java)
    @JsonCreator
<<<<<<< HEAD
	public static Sample build(@JsonProperty("name") String name, 
			@JsonProperty("accession") String accession,  
			@JsonProperty("domain") String domain,
			@JsonProperty("release") @JsonDeserialize(using = CustomInstantDeserializer.class) Instant release, 
=======
	public static Sample build(@JsonProperty("name") String name,
			@JsonProperty("accession") String accession,
			@JsonProperty("domain") String domain,
			@JsonProperty("release") @JsonDeserialize(using = CustomInstantDeserializer.class) Instant release,
>>>>>>> 464a14c5
			@JsonProperty("update") @JsonDeserialize(using = CustomInstantDeserializer.class) Instant update,
			@JsonProperty("characteristics") @JsonDeserialize(using = CharacteristicDeserializer.class) Collection<Attribute> attributes,
//			@JsonProperty("data") @JsonDeserialize(using = AbstractDataDeserializer.class) Collection<AbstractData> structuredData,
            @JsonProperty("data") Collection<AbstractData> structuredData,
			@JsonProperty("relationships") Collection<Relationship> relationships,
			@JsonProperty("externalReferences") Collection<ExternalReference> externalReferences,
<<<<<<< HEAD
			@JsonProperty("organization") Collection<Organization> organizations, 
			@JsonProperty("contact") Collection<Contact> contacts, 
			@JsonProperty("publications") Collection<Publication> publications ) {
    	
		Sample sample = new Sample();
		
		if (accession != null) {
			sample.accession = accession.trim();
		}
		
		if (name == null ) throw new IllegalArgumentException("Sample name must be provided");
		sample.name = name.trim();
		
		if (domain != null) {
			sample.domain = domain.trim();
		}
		
		if (update == null ) throw new IllegalArgumentException("Sample update must be provided");
		sample.update = update;
		
=======
			@JsonProperty("organization") Collection<Organization> organizations,
			@JsonProperty("contact") Collection<Contact> contacts,
			@JsonProperty("publications") Collection<Publication> publications ) {

		Sample sample = new Sample();

		if (accession != null) {
			sample.accession = accession.trim();
		}

		if (name == null ) throw new IllegalArgumentException("Sample name must be provided");
		sample.name = name.trim();

		if (domain != null) {
			sample.domain = domain.trim();
		}

		if (update == null ) throw new IllegalArgumentException("Sample update must be provided");
		sample.update = update;

>>>>>>> 464a14c5
		if (release == null ) throw new IllegalArgumentException("Sample release must be provided");
		sample.release = release;

        sample.attributes = new TreeSet<>();
        if (attributes != null) {
            sample.attributes.addAll(attributes);
        }

        sample.relationships = new TreeSet<>();
        if (relationships != null) {
            sample.relationships.addAll(relationships);
        }

        sample.externalReferences = new TreeSet<>();
        if (externalReferences != null) {
            sample.externalReferences.addAll(externalReferences);
        }

        sample.organizations = new TreeSet<>();
        if (organizations != null) {
            sample.organizations.addAll(organizations);
        }

        sample.contacts = new TreeSet<>();
        if (contacts != null) {
            sample.contacts.addAll(contacts);
        }

        sample.publications = new TreeSet<>();
        if (publications != null) {
            sample.publications.addAll(publications);
        }

		sample.data = new TreeSet<>();
		if (structuredData != null) {
			sample.data.addAll(structuredData);
		}

		return sample;
	}


	public static class Builder {

		protected String name;

		protected String accession = null;
		protected String domain = null;

		protected Instant release = Instant.now();
		protected Instant update = Instant.now();

		protected SortedSet<Attribute> attributes = new TreeSet<>();
		protected SortedSet<Relationship> relationships = new TreeSet<>();
		protected SortedSet<ExternalReference> externalReferences = new TreeSet<>();
		protected SortedSet<Organization> organizations = new TreeSet<>();
		protected SortedSet<Contact> contacts = new TreeSet<>();
		protected SortedSet<Publication> publications = new TreeSet<>();
		protected Set<AbstractData> data = new TreeSet<>();

		public Builder(String name, String accession) {
			this.name = name;
			this.accession = accession;
		}

		public Builder(String name) {
			this.name = name;
		}

		public Builder withAccession(String accession) {
			this.accession = accession;
			return this;
		}

		public Builder withDomain(String domain) {
			this.domain = domain;
			return this;
		}

		public Builder withRelease(String release) {
			this.release = parseDateTime(release).toInstant();
			return this;
		}

		public Builder withRelease(Instant release) {
			this.release = release;
			return this;
		}

		public Builder withUpdate(Instant update) {
			this.update = update;
			return this;
		}

		public Builder withUpdate(String update) {
			this.update = parseDateTime(update).toInstant();
			return this;
		}

		/**
		 * Replace builder's attributes with the provided attribute collection
		 * @param attributes
		 * @return
		 */
		public Builder withAttributes(Collection<Attribute> attributes) {
			this.attributes = new TreeSet<>(attributes);
			return this;
		}

		public Builder addAttribute(Attribute attribute) {
			this.attributes.add(attribute);
			return this;
		}

		public Builder addAllAttributes(Collection<Attribute> attributes) {
			this.attributes.addAll(attributes);
			return this;
		}

		/**
		 * Replace builder structuredData with the provided structuredData collection
		 * @param data
		 * @return
		 */
		public Builder withData(Collection<AbstractData> data) {
			this.data = new TreeSet<>(data);
			return this;
		}
<<<<<<< HEAD

		public Builder addData(AbstractData data) {
			this.data.add(data);
			return this;
		}

		public Builder addAllData(Collection<AbstractData> data) {
			this.data.addAll(data);
			return this;
		}

=======

		public Builder addData(AbstractData data) {
			this.data.add(data);
			return this;
		}

		public Builder addAllData(Collection<AbstractData> data) {
			this.data.addAll(data);
			return this;
		}

>>>>>>> 464a14c5
		/**
		 * Replace builder's relationships with the provided relationships collection
		 * @param relationships
		 * @return
		 */
		public Builder withRelationships(Collection<Relationship> relationships) {
			this.relationships = new TreeSet<>(relationships);
			return this;
		}

		public Builder addRelationship(Relationship relationship) {
			this.relationships.add(relationship);
			return this;
		}

		public Builder addAllRelationships(Collection<Relationship> relationships) {
			this.relationships.addAll(relationships);
			return this;
		}

		/**
		 * Replace builder's externalReferences with the provided external references collection
		 * @param externalReferences
		 * @return
		 */
		public Builder withExternalReferences(Collection<ExternalReference> externalReferences) {
			this.externalReferences = new TreeSet<>(externalReferences);
			return this;
		}


		public Builder addExternalReference(ExternalReference externalReference) {
			this.externalReferences.add(externalReference);
			return this;
		}

		public Builder addAllExternalReferences(Collection<ExternalReference> externalReferences) {
			this.externalReferences.addAll(externalReferences);
			return this;
		}

		/**
		 * Replace builder's organisations with the provided organisation collection
		 * @param organizations
		 * @return
		 */
		public Builder withOrganizations(Collection<Organization> organizations) {
			this.organizations = new TreeSet<>(organizations);
			return this;
		}

		public Builder addOrganization(Organization organization) {
			this.organizations.add(organization);
			return this;
		}

		public Builder allAllOrganizations(Collection<Organization> organizations) {
			this.organizations.addAll(organizations);
			return this;
		}

		/**
		 * Replace builder's contacts with the provided contact collection
		 * @param contacts
		 * @return
		 */
		public Builder withContacts(Collection<Contact> contacts) {
			this.contacts = new TreeSet<>(contacts);
			return this;
		}

		public Builder addContact(Contact contact) {
			this.contacts.add(contact);
			return this;
		}

		public Builder addAllContacts(Collection<Contact> contacts) {
			this.contacts.addAll(contacts);
			return this;
		}

		/**
		 * Replace the publications with the provided collections
		 * @param publications
		 * @return
		 */
		public Builder withPublications(Collection<Publication> publications) {
			this.publications = new TreeSet<>(publications);
			return this;
		}

		/**
		 * Add a publication to the list of builder publications
		 * @param publication
		 * @return
		 */
		public Builder addPublication(Publication publication) {
			this.publications.add(publication);
			return this;
		}

		/**
		 * Add all publications in the provided collection to the builder publications
		 * @param publications
		 * @return
		 */
		public Builder addAllPublications(Collection<Publication> publications) {
			this.publications.addAll(publications);
			return this;
		}

		// Clean accession field
		public Builder withNoAccession() {
			this.accession = null;
			return this;
		}

		// Clean domain field
		public Builder withNoDomain() {
			this.domain = null;
			return this;
		}

		// Clean collection fields
		public Builder withNoAttributes() {
			this.attributes = new TreeSet<>();
			return this;
		}

		public Builder withNoRelationships() {
			this.relationships = new TreeSet<>();
			return this;
		}

		public Builder withNoData() {
			this.data = new TreeSet<>();
			return this;
		}

		public Builder withNoExternalReferences() {
			this.externalReferences = new TreeSet<>();
			return this;
		}

		public Builder withNoContacts() {
			this.contacts = new TreeSet<>();
			return this;
		}

		public Builder withNoOrganisations() {
			this.organizations = new TreeSet<>();
			return this;
		}

		public Builder withNoPublications() {
			this.publications = new TreeSet<>();
			return this;
		}

		public Sample build() {
			return Sample.build(name, accession, domain, release, update,
					attributes, data, relationships, externalReferences,
					organizations, contacts, publications);
		}

		private ZonedDateTime parseDateTime(String datetimeString) {
			if (datetimeString.isEmpty()) return null;
			TemporalAccessor temporalAccessor = getFormatter().parseBest(datetimeString,
					ZonedDateTime::from, LocalDateTime::from, LocalDate::from);
			if (temporalAccessor instanceof ZonedDateTime) {
				return (ZonedDateTime) temporalAccessor;
			} else if (temporalAccessor instanceof LocalDateTime) {
				return ((LocalDateTime) temporalAccessor).atZone(ZoneId.of("UTC"));
			} else {
				return ((LocalDate) temporalAccessor).atStartOfDay(ZoneId.of("UTC"));
			}

		}

		/**
		 * Return a Builder produced extracting informations from the sample
		 * @param sample the sample to use as reference
		 * @return the Builder
		 */
		public static Builder fromSample(Sample sample) {
			return new Builder(sample.getName(), sample.getAccession()).withDomain(sample.getDomain())
					.withRelease(sample.getRelease()).withUpdate(sample.getUpdate())
					.withAttributes(sample.getAttributes()).withData(sample.getData())
					.withRelationships(sample.getRelationships()).withExternalReferences(sample.getExternalReferences())
					.withOrganizations(sample.getOrganizations()).withPublications(sample.getPublications())
					.withContacts(sample.getContacts());
		}

		private DateTimeFormatter getFormatter() {
			return new DateTimeFormatterBuilder()
					.parseCaseInsensitive()
					.append(ISO_LOCAL_DATE)
					.optionalStart()           // time made optional
					.appendLiteral('T')
					.append(ISO_LOCAL_TIME)
					.optionalStart()           // zone and offset made optional
					.appendOffsetId()
					.optionalStart()
					.appendLiteral('[')
					.parseCaseSensitive()
					.appendZoneRegionId()
					.appendLiteral(']')
					.optionalEnd()
					.optionalEnd()
					.optionalEnd()
					.toFormatter();
		}
	}


}<|MERGE_RESOLUTION|>--- conflicted
+++ resolved
@@ -190,13 +190,8 @@
         Sample other = (Sample) o;
 
         //dont use update date for comparisons, too volatile
-<<<<<<< HEAD
-        
-        return Objects.equals(this.name, other.name) 
-=======
 
         return Objects.equals(this.name, other.name)
->>>>>>> 464a14c5
         		&& Objects.equals(this.accession, other.accession)
         		&& Objects.equals(this.domain, other.domain)
         		&& Objects.equals(this.release, other.release)
@@ -316,13 +311,8 @@
 
     @Override
     public int hashCode() {
-<<<<<<< HEAD
-    	//dont put update date in the hash because its not in comparison
-    	return Objects.hash(name, accession, release, attributes, data, relationships, externalReferences, organizations, publications);
-=======
         //dont put update date in the hash because its not in comparison
         return Objects.hash(name, accession, release, attributes, data, relationships, externalReferences, organizations, publications);
->>>>>>> 464a14c5
     }
 
     @Override
@@ -353,13 +343,8 @@
         sb.append(")");
         return sb.toString();
     }
-<<<<<<< HEAD
-    
-	public static Sample build( String name, 
-=======
 
 	public static Sample build( String name,
->>>>>>> 464a14c5
 			String accession,
 			String domain,
 			Instant release,
@@ -372,45 +357,16 @@
 
     //Used for deserializtion (JSON -> Java)
     @JsonCreator
-<<<<<<< HEAD
-	public static Sample build(@JsonProperty("name") String name, 
-			@JsonProperty("accession") String accession,  
-			@JsonProperty("domain") String domain,
-			@JsonProperty("release") @JsonDeserialize(using = CustomInstantDeserializer.class) Instant release, 
-=======
 	public static Sample build(@JsonProperty("name") String name,
 			@JsonProperty("accession") String accession,
 			@JsonProperty("domain") String domain,
 			@JsonProperty("release") @JsonDeserialize(using = CustomInstantDeserializer.class) Instant release,
->>>>>>> 464a14c5
 			@JsonProperty("update") @JsonDeserialize(using = CustomInstantDeserializer.class) Instant update,
 			@JsonProperty("characteristics") @JsonDeserialize(using = CharacteristicDeserializer.class) Collection<Attribute> attributes,
 //			@JsonProperty("data") @JsonDeserialize(using = AbstractDataDeserializer.class) Collection<AbstractData> structuredData,
             @JsonProperty("data") Collection<AbstractData> structuredData,
 			@JsonProperty("relationships") Collection<Relationship> relationships,
 			@JsonProperty("externalReferences") Collection<ExternalReference> externalReferences,
-<<<<<<< HEAD
-			@JsonProperty("organization") Collection<Organization> organizations, 
-			@JsonProperty("contact") Collection<Contact> contacts, 
-			@JsonProperty("publications") Collection<Publication> publications ) {
-    	
-		Sample sample = new Sample();
-		
-		if (accession != null) {
-			sample.accession = accession.trim();
-		}
-		
-		if (name == null ) throw new IllegalArgumentException("Sample name must be provided");
-		sample.name = name.trim();
-		
-		if (domain != null) {
-			sample.domain = domain.trim();
-		}
-		
-		if (update == null ) throw new IllegalArgumentException("Sample update must be provided");
-		sample.update = update;
-		
-=======
 			@JsonProperty("organization") Collection<Organization> organizations,
 			@JsonProperty("contact") Collection<Contact> contacts,
 			@JsonProperty("publications") Collection<Publication> publications ) {
@@ -431,7 +387,6 @@
 		if (update == null ) throw new IllegalArgumentException("Sample update must be provided");
 		sample.update = update;
 
->>>>>>> 464a14c5
 		if (release == null ) throw new IllegalArgumentException("Sample release must be provided");
 		sample.release = release;
 
@@ -560,7 +515,6 @@
 			this.data = new TreeSet<>(data);
 			return this;
 		}
-<<<<<<< HEAD
 
 		public Builder addData(AbstractData data) {
 			this.data.add(data);
@@ -572,19 +526,6 @@
 			return this;
 		}
 
-=======
-
-		public Builder addData(AbstractData data) {
-			this.data.add(data);
-			return this;
-		}
-
-		public Builder addAllData(Collection<AbstractData> data) {
-			this.data.addAll(data);
-			return this;
-		}
-
->>>>>>> 464a14c5
 		/**
 		 * Replace builder's relationships with the provided relationships collection
 		 * @param relationships
