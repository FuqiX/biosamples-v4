--- conflicted
+++ resolved
@@ -50,38 +50,6 @@
 		
 		try {
 
-<<<<<<< HEAD
-		// https://www.ebi.ac.uk/ena/data/view/SAMEA1317921&display=xml works
-		// https://www.ebi.ac.uk/ena/data/view/SAMEA1317921?display=xml is a
-		// more correct URL, but doesn't work
-
-		URI uri = UriComponentsBuilder.newInstance().scheme("http").host("www.ebi.ac.uk")
-				.pathSegment("ena", "data", "view", sampleAccession + "&display=xml").build().toUri();
-		log.trace("looking at " + uri);
-		ResponseEntity<String> response = restTemplate.getForEntity(uri, String.class);
-		if (!response.getStatusCode().is2xxSuccessful()) {
-			log.error("Non-2xx status code for " + sampleAccession);
-			return null;
-		}
-
-		String xmlString = response.getBody();
-		// System.out.println(xmlString);
-		SAXReader reader = new SAXReader();
-		Document xml = reader.read(new StringReader(xmlString));
-		Element root = xml.getRootElement();
-		// check that we got some content
-		if (XmlPathBuilder.of(root).path("SAMPLE").exists()) {
-			Sample sample = enaElementConverter.convert(root);
-			// add dates from database
-			LocalDateTime release = eraProDao.getReleaseDateTime(sampleAccession);
-			LocalDateTime update = eraProDao.getUpdateDateTime(sampleAccession);
-
-			sample = Sample.build(sample.getName(), sampleAccession, domain, release, update, sample.getCharacteristics(),
-					sample.getRelationships(), sample.getExternalReferences());
-			bioSamplesClient.persistSample(sample);
-		} else {
-			log.warn("Unable to find SAMPLE element for " + sampleAccession);
-=======
 			// https://www.ebi.ac.uk/ena/data/view/SAMEA1317921&display=xml works
 			// https://www.ebi.ac.uk/ena/data/view/SAMEA1317921?display=xml is a
 			// more correct URL, but doesn't work	
@@ -106,8 +74,8 @@
 				// add dates from database
 				LocalDateTime release = eraProDao.getReleaseDateTime(sampleAccession);
 				LocalDateTime update = eraProDao.getUpdateDateTime(sampleAccession);
-	
-				sample = Sample.build(sample.getName(), sampleAccession, release, update, sample.getCharacteristics(),
+
+				sample = Sample.build(sample.getName(), sampleAccession, domain, release, update, sample.getCharacteristics(),
 						sample.getRelationships(), sample.getExternalReferences());
 				bioSamplesClient.persistSample(sample);
 			} else {
@@ -119,9 +87,7 @@
 		} catch (Exception e) {
 			log.info("Adding "+sampleAccession+" to fail queue");
 			failedQueue.add(sampleAccession);
->>>>>>> b8e902f7
 		}
-		
 		log.info("HANDLED " + sampleAccession);
 		return null;
 	}
