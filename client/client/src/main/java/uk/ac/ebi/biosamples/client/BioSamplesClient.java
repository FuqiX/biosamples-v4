--- conflicted
+++ resolved
@@ -1,11 +1,8 @@
 package uk.ac.ebi.biosamples.client;
 
-<<<<<<< HEAD
 import java.io.IOException;
 import java.net.URI;
-=======
 import java.util.ArrayList;
->>>>>>> 528c3997
 import java.util.Collection;
 import java.util.List;
 import java.util.Optional;
@@ -140,7 +137,6 @@
 		}
 	}	
 
-<<<<<<< HEAD
 	public Iterable<Resource<Sample>> fetchSampleResourceAll() throws RestClientException {
 		return sampleRetrievalService.fetchAll();
 	}
@@ -156,13 +152,7 @@
 			if (errors.size() > 0) {
 				log.info("Errors : "+errors);
 				throw new IllegalArgumentException("Sample not valid");
-=======
-	public Resource<Sample> persistSampleResource(Sample sample) throws RestClientException {
-		//validate client-side before submission
-		Collection<String> errors = sampleValidator.validate(sample);		
-		if (errors.size() > 0) {
-			log.info("Errors : "+errors);
-			throw new IllegalArgumentException("Sample not valid");
+			}
 		}
 		
 		try {
@@ -177,6 +167,7 @@
 	public Sample persistSample(Sample sample) throws RestClientException {
 		return persistSampleResource(sample).getContent();
 	}
+	
 	public Collection<Resource<Sample>> persistSamples(Collection<Sample> samples) throws RestClientException {
 		List<Resource<Sample>> results = new ArrayList<>();
 		List<Future<Resource<Sample>>> futures = new ArrayList<>();
@@ -199,10 +190,6 @@
 		}
 		return results;
 	}
-	
-	public Resource<CurationLink> persistCuration(String accession, Curation curation) throws RestClientException {
-		return curationSubmissionService.persistCuration(accession, curation);
-	}
         
     @Deprecated
 	public Resource<Sample> fetchResource(String accession) {
@@ -213,23 +200,18 @@
 				return optional.get();
 			} else {
 				return null;
->>>>>>> 528c3997
-			}
-		}
-
-		try {
-			return sampleSubmissionService.submit(sample).get();
-		} catch (InterruptedException e) {
-			throw new RuntimeException(e);
-		} catch (ExecutionException e) {
-			throw new RuntimeException(e.getCause());
-		}
-	}
-	
-<<<<<<< HEAD
-	public Sample persistSample(Sample sample) throws RestClientException {
-		return persistSampleResource(sample).getContent();
-=======
+			}
+		} catch (InterruptedException e) {
+			throw new RuntimeException(e);
+		} catch (ExecutionException e) {
+			throw new RuntimeException(e.getCause());
+		}
+	}
+	
+	public Resource<CurationLink> persistCuration(CurationLink curationLink) throws RestClientException {
+		return curationSubmissionService.submit(curationLink);
+	}
+	
 	@Deprecated
 	public Sample fetch(String accession) {
 		return fetchResource(accession).getContent();
@@ -245,11 +227,10 @@
 		} catch (ExecutionException e) {
 			throw new RuntimeException(e.getCause());
 		}
->>>>>>> 528c3997
-	}
-	
-	public Resource<CurationLink> persistCuration(CurationLink curationLink) throws RestClientException {
-		return curationSubmissionService.submit(curationLink);
+	}
+	@Deprecated
+	public Sample persist(Sample sample) {
+		return persistResource(sample).getContent();
 	}
 
 	public PagedResources<Resource<Sample>> fetchPagedSamples(String text, int startPage, int size) {
