<project xmlns="http://maven.apache.org/POM/4.0.0" xmlns:xsi="http://www.w3.org/2001/XMLSchema-instance"
	xsi:schemaLocation="http://maven.apache.org/POM/4.0.0 http://maven.apache.org/xsd/maven-4.0.0.xsd">
	<modelVersion>4.0.0</modelVersion>

	<artifactId>utils-webapp</artifactId>
	<packaging>jar</packaging>

	<parent>
		<groupId>uk.ac.ebi.biosamples</groupId>
		<artifactId>biosamples</artifactId>
<<<<<<< HEAD
		<version>4.1.11-SNAPSHOT</version>
=======
		<version>4.1.12-SNAPSHOT</version>
>>>>>>> c294f60c
		<relativePath>../../</relativePath>
	</parent>

	<dependencies>
		<dependency>
			<groupId>uk.ac.ebi.biosamples</groupId>
			<artifactId>models-core</artifactId>
<<<<<<< HEAD
			<version>4.1.11-SNAPSHOT</version>
=======
			<version>4.1.12-SNAPSHOT</version>
>>>>>>> c294f60c
		</dependency>
		<dependency>
			<groupId>uk.ac.ebi.biosamples</groupId>
			<artifactId>properties</artifactId>
<<<<<<< HEAD
			<version>4.1.11-SNAPSHOT</version>
=======
			<version>4.1.12-SNAPSHOT</version>
>>>>>>> c294f60c
		</dependency>
		<!-- make xml serialization possible -->
		<dependency>
			<groupId>com.fasterxml.jackson.dataformat</groupId>
			<artifactId>jackson-dataformat-xml</artifactId>
		</dependency>
		<dependency>
			<groupId>org.codehaus.woodstox</groupId>
			<artifactId>woodstox-core-asl</artifactId>
			<version>4.1.4</version>
		</dependency>
		<dependency>
			<groupId>com.fasterxml.jackson.module</groupId>
			<artifactId>jackson-module-jaxb-annotations</artifactId>
		</dependency>
	</dependencies>
</project><|MERGE_RESOLUTION|>--- conflicted
+++ resolved
@@ -8,11 +8,7 @@
 	<parent>
 		<groupId>uk.ac.ebi.biosamples</groupId>
 		<artifactId>biosamples</artifactId>
-<<<<<<< HEAD
-		<version>4.1.11-SNAPSHOT</version>
-=======
 		<version>4.1.12-SNAPSHOT</version>
->>>>>>> c294f60c
 		<relativePath>../../</relativePath>
 	</parent>
 
@@ -20,20 +16,12 @@
 		<dependency>
 			<groupId>uk.ac.ebi.biosamples</groupId>
 			<artifactId>models-core</artifactId>
-<<<<<<< HEAD
-			<version>4.1.11-SNAPSHOT</version>
-=======
 			<version>4.1.12-SNAPSHOT</version>
->>>>>>> c294f60c
 		</dependency>
 		<dependency>
 			<groupId>uk.ac.ebi.biosamples</groupId>
 			<artifactId>properties</artifactId>
-<<<<<<< HEAD
-			<version>4.1.11-SNAPSHOT</version>
-=======
 			<version>4.1.12-SNAPSHOT</version>
->>>>>>> c294f60c
 		</dependency>
 		<!-- make xml serialization possible -->
 		<dependency>
