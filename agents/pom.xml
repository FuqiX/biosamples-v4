<project xmlns="http://maven.apache.org/POM/4.0.0" xmlns:xsi="http://www.w3.org/2001/XMLSchema-instance"
	xsi:schemaLocation="http://maven.apache.org/POM/4.0.0 http://maven.apache.org/xsd/maven-4.0.0.xsd">
	<modelVersion>4.0.0</modelVersion>

	<artifactId>agents</artifactId>

	<packaging>pom</packaging>

	<parent>
		<groupId>uk.ac.ebi.biosamples</groupId>
		<artifactId>biosamples</artifactId>
<<<<<<< HEAD
		<version>4.1.12-SNAPSHOT</version>
=======
		<version>4.1.11</version>
>>>>>>> b43581e2
	</parent>

	<modules>
		<module>solr</module>
	</modules>
</project><|MERGE_RESOLUTION|>--- conflicted
+++ resolved
@@ -9,11 +9,7 @@
 	<parent>
 		<groupId>uk.ac.ebi.biosamples</groupId>
 		<artifactId>biosamples</artifactId>
-<<<<<<< HEAD
-		<version>4.1.12-SNAPSHOT</version>
-=======
-		<version>4.1.11</version>
->>>>>>> b43581e2
+		<version>4.1.12-RC1</version>
 	</parent>
 
 	<modules>
