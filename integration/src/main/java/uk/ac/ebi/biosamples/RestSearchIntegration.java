--- conflicted
+++ resolved
@@ -56,7 +56,7 @@
 		// Build inverse relationships for sample5
 		SortedSet<Relationship> test5AllRelationships = test5.getRelationships();
 		test5AllRelationships.add(Relationship.build(test4.getAccession(), "derive to", test5.getAccession()));
-		test5 = Sample.build(test5.getName(), test5.getAccession(), test5.getRelease(), test5.getUpdate(),
+		test5 = Sample.build(test5.getName(), test5.getAccession(), test5.getDomain(), test5.getRelease(), test5.getUpdate(),
 				test5.getCharacteristics(), test5AllRelationships, test5.getExternalReferences());
 		if (!test5.equals(resource.getContent())) {
 			throw new RuntimeException("Expected response to equal submission");
@@ -160,13 +160,8 @@
 
 		SortedSet<Relationship> relationships = new TreeSet<>();
 		relationships.add(Relationship.build("TESTrestsearch2", "derived from", "TESTrestsearch3"));
-<<<<<<< HEAD
 		
 		return Sample.build(name, accession, null, release, update, attributes, relationships, new TreeSet<>());
-=======
-
-
-		return Sample.build(name, accession, release, update, attributes, relationships, new TreeSet<>());
 	}
 
 	private Sample getSampleTest4() {
@@ -184,7 +179,7 @@
 		relationships.add(Relationship.build("TESTrestsearch4", "derived from", getSampleTest2().getAccession()));
 		relationships.add(Relationship.build("TESTrestsearch4", "derive to", getSampleTest5().getAccession()));
 
-		return Sample.build(name, accession, release, update, attributes, relationships, new TreeSet<>());
+		return Sample.build(name, accession, null, release, update, attributes, relationships, new TreeSet<>());
 	}
 
 	private Sample getSampleTest5() {
@@ -200,8 +195,7 @@
 		// TODO need to add inverse relationships later
 		SortedSet<Relationship> relationships = new TreeSet<>();
 
-		return Sample.build(name, accession, release, update, attributes, relationships, new TreeSet<>());
->>>>>>> 323fd0b7
+		return Sample.build(name, accession, null, release, update, attributes, relationships, new TreeSet<>());
 	}
 
 }