--- conflicted
+++ resolved
@@ -75,7 +75,7 @@
 //			throw new SampletabAccessioningException("An error occurred producing the pre-accessioned sample placeholders");
 //		}
 
-				
+
 		//persist the samples and groups
 		//TODO only persist unaccessioned?
 		persistSamplesAndGroups(sampleData, domain, release, update, setUpdateDate);
@@ -561,12 +561,6 @@
 			attributes.add(Attribute.build("Submission title", msi.submissionTitle));			
 		}
 
-<<<<<<< HEAD
-		Sample sample = Sample.build(name, accession, domain, release, update,
-				attributes, relationships, externalReferences,
-				organizations, contacts, publications);
-		return sample;
-=======
 
 //		Sample sample = Sample.build(name, accession, domain, release, update,
 //				attributes, relationships, externalReferences,
@@ -577,7 +571,6 @@
 				.withAttributes(attributes).withRelationships(relationships).withExternalReferences(externalReferences)
 				.withOrganizations(organizations).withContacts(contacts).withPublications(publications)
 				.build();
->>>>>>> 099f51da
 	}
 
 	private SortedSet<ExternalReference> getExternalReferencesFromSampleNode(SampleNode sampleNode) {
