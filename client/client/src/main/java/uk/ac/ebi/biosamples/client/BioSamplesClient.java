--- conflicted
+++ resolved
@@ -27,6 +27,8 @@
 import org.springframework.http.client.ClientHttpResponse;
 import org.springframework.web.client.RestClientException;
 import org.springframework.web.client.RestTemplate;
+
+import uk.ac.ebi.biosamples.BioSamplesProperties;
 import uk.ac.ebi.biosamples.client.service.AapClientService;
 import uk.ac.ebi.biosamples.client.service.CurationRetrievalService;
 import uk.ac.ebi.biosamples.client.service.CurationSubmissionService;
@@ -60,22 +62,26 @@
 	private final ExecutorService threadPoolExecutor;
 	
 	public BioSamplesClient(URI uri, RestTemplateBuilder restTemplateBuilder, 
-			SampleValidator sampleValidator, AapClientService aapClientService) {
+			SampleValidator sampleValidator, AapClientService aapClientService, 
+			BioSamplesProperties bioSamplesProperties) {
 		//TODO application.properties this
 		threadPoolExecutor = Executors.newFixedThreadPool(64);
 		
 		RestTemplate restOperations = restTemplateBuilder.build();
 				
 		if (aapClientService != null) {		
+			log.info("Adding AapClientHttpRequestInterceptor");
 			restOperations.getInterceptors().add(new AapClientHttpRequestInterceptor(aapClientService));
+		} else {
+			log.info("No AapClientService avaliable");
 		}
 		
 		Traverson traverson = new Traverson(uri, MediaTypes.HAL_JSON);
 		traverson.setRestOperations(restOperations);
 		
-		sampleRetrievalService = new SampleRetrievalService(restOperations, traverson, threadPoolExecutor, clientProperties);
+		sampleRetrievalService = new SampleRetrievalService(restOperations, traverson, threadPoolExecutor, bioSamplesProperties.getBiosamplesClientPagesize());
 		sampleSubmissionService = new SampleSubmissionService(restOperations, traverson, threadPoolExecutor);
-		curationRetrievalService = new CurationRetrievalService(restOperations, traverson, threadPoolExecutor, clientProperties);
+		curationRetrievalService = new CurationRetrievalService(restOperations, traverson, threadPoolExecutor, bioSamplesProperties.getBiosamplesClientPagesize());
 		curationSubmissionService = new CurationSubmissionService(restOperations, traverson, threadPoolExecutor);
 		
 		this.sampleValidator = sampleValidator;
@@ -123,9 +129,6 @@
 			throw new RuntimeException(e.getCause());
 		}
 	}
-<<<<<<< HEAD
-	
-=======
 
 	public Iterable<Resource<Sample>> fetchSampleResourceAll() throws RestClientException {
 		return sampleRetrievalService.fetchAll();
@@ -151,7 +154,6 @@
 		return sampleRetrievalService.search(text, page, size);
 	}
 
->>>>>>> 323fd0b7
 	public Optional<Sample> fetchSample(String accession) throws RestClientException {
 		Optional<Resource<Sample>> resource = fetchSampleResource(accession);
 		if (resource.isPresent()) {
@@ -161,24 +163,7 @@
 		}
 	}	
 
-	public Iterable<Resource<Sample>> fetchSampleResourceAll() throws RestClientException {
-		return sampleRetrievalService.fetchAll();
-	}
-
-	public Iterable<Optional<Resource<Sample>>> fetchSampleResourceAll(Iterable<String> accessions) throws RestClientException {
-		return sampleRetrievalService.fetchAll(accessions);
-	}
-
 	public Resource<Sample> persistSampleResource(Sample sample) throws RestClientException {
-<<<<<<< HEAD
-		if (sampleValidator != null) {
-			//validate client-side before submission
-			Collection<String> errors = sampleValidator.validate(sample);		
-			if (errors.size() > 0) {
-				log.info("Errors : "+errors);
-				throw new IllegalArgumentException("Sample not valid");
-			}
-=======
 		return persistSampleResource(sample, null);
 	}
 	
@@ -189,7 +174,6 @@
 		if (errors.size() > 0) {
 			log.info("Errors : "+errors);
 			throw new IllegalArgumentException("Sample not valid");
->>>>>>> 323fd0b7
 		}
 		
 		try {
@@ -238,58 +222,8 @@
 	public Iterable<Resource<Curation>> fetchCurationResourceAll() throws RestClientException {
 		return curationRetrievalService.fetchAll();
 	}
-	public Resource<CurationLink> persistCuration(String accession, Curation curation) throws RestClientException {
-		
-		return curationSubmissionService.submit(CurationLink.build(accession, curation, null, null));
-	}
-        /*
-    @Deprecated
-	public Resource<Sample> fetchResource(String accession) {
-		try {
-			//TODO add timeout?
-			Optional<Resource<Sample>> optional = sampleRetrievalService.fetch(accession).get();
-			if (optional.isPresent()) {
-				return optional.get();
-			} else {
-				return null;
-			}
-		} catch (InterruptedException e) {
-			throw new RuntimeException(e);
-		} catch (ExecutionException e) {
-			throw new RuntimeException(e.getCause());
-		}
-	}
-	
-	public Resource<CurationLink> persistCuration(CurationLink curationLink) throws RestClientException {
-		return curationSubmissionService.submit(curationLink);
-	}
-	
-	@Deprecated
-	public Sample fetch(String accession) {
-		return fetchResource(accession).getContent();
-	}	
-
-	@Deprecated
-	public Resource<Sample> persistResource(Sample sample) {
-		try {
-			//TODO add timeout?
-			return sampleSubmissionService.submitAsync(sample).get();
-		} catch (InterruptedException e) {
-			throw new RuntimeException(e);
-		} catch (ExecutionException e) {
-			throw new RuntimeException(e.getCause());
-		}
-	}
-	@Deprecated
-	public Sample persist(Sample sample) {
-		return persistResource(sample).getContent();
-	}
-<<<<<<< HEAD
-
-	public PagedResources<Resource<Sample>> fetchPagedSamples(String text, int startPage, int size) {
-		return sampleRetrievalService.fetchPaginated(text, startPage, size);
-	}
-=======
-*/
->>>>>>> 323fd0b7
+	public Resource<CurationLink> persistCuration(String accession, Curation curation, String domain) throws RestClientException {
+		
+		return curationSubmissionService.submit(CurationLink.build(accession, curation, domain, null));
+	}
 }