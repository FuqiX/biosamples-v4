package uk.ac.ebi.biosamples.controller;

<<<<<<< HEAD
import java.util.Collection;
=======
import java.time.LocalDateTime;
import java.time.format.DateTimeParseException;
>>>>>>> 85be2c1e
import java.util.concurrent.TimeUnit;

import org.slf4j.Logger;
import org.slf4j.LoggerFactory;
import org.springframework.data.domain.Page;
import org.springframework.data.domain.Pageable;
import org.springframework.data.web.PagedResourcesAssembler;
import org.springframework.hateoas.EntityLinks;
import org.springframework.hateoas.ExposesResourceFor;
import org.springframework.hateoas.MediaTypes;
import org.springframework.hateoas.PagedResources;
import org.springframework.hateoas.Resource;
import org.springframework.hateoas.mvc.ControllerLinkBuilder;
import org.springframework.http.CacheControl;
import org.springframework.http.HttpHeaders;
import org.springframework.http.MediaType;
import org.springframework.http.ResponseEntity;
import org.springframework.util.MultiValueMap;
import org.springframework.web.bind.annotation.CrossOrigin;
import org.springframework.web.bind.annotation.GetMapping;
import org.springframework.web.bind.annotation.RequestMapping;
import org.springframework.web.bind.annotation.RequestMethod;
import org.springframework.web.bind.annotation.RequestParam;
import org.springframework.web.bind.annotation.RestController;

import uk.ac.ebi.biosamples.model.Sample;
import uk.ac.ebi.biosamples.service.BioSamplesAapService;
import uk.ac.ebi.biosamples.service.FilterService;
import uk.ac.ebi.biosamples.service.SamplePageService;
import uk.ac.ebi.biosamples.service.SampleResourceAssembler;
import uk.ac.ebi.biosamples.solr.service.SolrSampleService;
import uk.ac.ebi.biosamples.service.SampleReadService;

/**
 * Primary controller for REST operations both in JSON and XML and both read and
 * write.
 * 
 * See {@link SampleHtmlController} for the HTML equivalent controller.
 * 
 * @author faulcon
 *
 */
@RestController
@ExposesResourceFor(Sample.class)
@RequestMapping("/samples")
public class SamplesRestController {

	private final SampleReadService sampleService;
	private final SamplePageService samplePageService;
	private final FilterService filterService;
	private final BioSamplesAapService bioSamplesAapService;


	private final SampleResourceAssembler sampleResourceAssembler;

	private final EntityLinks entityLinks;

	private Logger log = LoggerFactory.getLogger(getClass());

	public SamplesRestController(SampleReadService sampleService, 
			SamplePageService samplePageService,FilterService filterService,
			BioSamplesAapService bioSamplesAapService,
			SampleResourceAssembler sampleResourceAssembler, EntityLinks entityLinks) {
		this.sampleService = sampleService;
		this.samplePageService = samplePageService;
		this.filterService = filterService;
		this.bioSamplesAapService = bioSamplesAapService;
		this.sampleResourceAssembler = sampleResourceAssembler;
		this.entityLinks = entityLinks;
	}

	@CrossOrigin(methods = RequestMethod.GET)
	@GetMapping(produces = { MediaTypes.HAL_JSON_VALUE, MediaType.APPLICATION_JSON_VALUE })
	public ResponseEntity<PagedResources<Resource<Sample>>> searchHal(
			@RequestParam(name = "text", required = false) String text,
			@RequestParam(name = "updatedafter", required = false) String updatedAfter,
			@RequestParam(name = "updatedbefore", required = false) String updatedBefore,
			@RequestParam(name = "filter", required = false) String[] filter, Pageable page,
			PagedResourcesAssembler<Sample> pageAssembler) {

		MultiValueMap<String, String> filtersMap = filterService.getFilters(filter);

		Collection<String> domains = bioSamplesAapService.getDomains();
		
<<<<<<< HEAD
		Page<Sample> pageSample = samplePageService.getSamplesByText(text, filtersMap, domains, page);
=======
		LocalDateTime updatedAfterDate = null;
		if (updatedAfter != null) {
			try {
				updatedAfterDate = LocalDateTime.parse(updatedAfter, SolrSampleService.solrFormatter);
			} catch (DateTimeParseException e) {
				//do nothing
			}
		}

		LocalDateTime updatedBeforeDate = null;
		if (updatedBefore != null) {
			try {
				updatedBeforeDate = LocalDateTime.parse(updatedBefore, SolrSampleService.solrFormatter);
			} catch (DateTimeParseException e) {
				//do nothing
			}
		}
		
		Page<Sample> pageSample = samplePageService.getSamplesByText(text, filtersMap, updatedAfterDate, updatedBeforeDate, page);
>>>>>>> 85be2c1e
		
		// add the links to each individual sample on the page
		// also adds links to first/last/next/prev at the same time
		PagedResources<Resource<Sample>> pagedResources = pageAssembler.toResource(pageSample, sampleResourceAssembler,
				entityLinks.linkToCollectionResource(Sample.class));

		// to generate the HAL template correctly, the parameter name must match
		// the requestparam name
		pagedResources
				.add(ControllerLinkBuilder.linkTo(ControllerLinkBuilder.methodOn(SampleAutocompleteRestController.class)
						.getAutocompleteHal(text, filter, null)).withRel("autocomplete"));
		pagedResources.add(ControllerLinkBuilder
				.linkTo(ControllerLinkBuilder.methodOn(SampleFacetRestController.class).getFacetsHal(text, filter))
				.withRel("facet"));
		pagedResources.add(ControllerLinkBuilder
				.linkTo(ControllerLinkBuilder.methodOn(SampleRestController.class).getSampleHal(null))
				.withRel("sample"));

		return ResponseEntity.ok()
				.header(HttpHeaders.CACHE_CONTROL, CacheControl.maxAge(1, TimeUnit.MINUTES).cachePublic().getHeaderValue())
				.body(pagedResources);
	}

}<|MERGE_RESOLUTION|>--- conflicted
+++ resolved
@@ -1,11 +1,8 @@
 package uk.ac.ebi.biosamples.controller;
 
-<<<<<<< HEAD
 import java.util.Collection;
-=======
 import java.time.LocalDateTime;
 import java.time.format.DateTimeParseException;
->>>>>>> 85be2c1e
 import java.util.concurrent.TimeUnit;
 
 import org.slf4j.Logger;
@@ -90,9 +87,6 @@
 
 		Collection<String> domains = bioSamplesAapService.getDomains();
 		
-<<<<<<< HEAD
-		Page<Sample> pageSample = samplePageService.getSamplesByText(text, filtersMap, domains, page);
-=======
 		LocalDateTime updatedAfterDate = null;
 		if (updatedAfter != null) {
 			try {
@@ -111,8 +105,7 @@
 			}
 		}
 		
-		Page<Sample> pageSample = samplePageService.getSamplesByText(text, filtersMap, updatedAfterDate, updatedBeforeDate, page);
->>>>>>> 85be2c1e
+		Page<Sample> pageSample = samplePageService.getSamplesByText(text, filtersMap, domains, updatedAfterDate, updatedBeforeDate, page);
 		
 		// add the links to each individual sample on the page
 		// also adds links to first/last/next/prev at the same time
