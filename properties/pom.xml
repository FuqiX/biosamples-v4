<project xmlns="http://maven.apache.org/POM/4.0.0" xmlns:xsi="http://www.w3.org/2001/XMLSchema-instance"
	xsi:schemaLocation="http://maven.apache.org/POM/4.0.0 http://maven.apache.org/xsd/maven-4.0.0.xsd">
	<modelVersion>4.0.0</modelVersion>
	<artifactId>properties</artifactId>
	<packaging>jar</packaging>

	<parent>
		<groupId>uk.ac.ebi.biosamples</groupId>
		<artifactId>biosamples</artifactId>
<<<<<<< HEAD
		<version>4.1.6</version>
=======
		<version>4.1.7-SNAPSHOT</version>
>>>>>>> 5a19b710
		<relativePath>../</relativePath>
	</parent>

	<dependencies>
		<dependency>
			<groupId>org.springframework</groupId>
			<artifactId>spring-core</artifactId>
		</dependency>
	</dependencies>
</project><|MERGE_RESOLUTION|>--- conflicted
+++ resolved
@@ -7,11 +7,7 @@
 	<parent>
 		<groupId>uk.ac.ebi.biosamples</groupId>
 		<artifactId>biosamples</artifactId>
-<<<<<<< HEAD
-		<version>4.1.6</version>
-=======
 		<version>4.1.7-SNAPSHOT</version>
->>>>>>> 5a19b710
 		<relativePath>../</relativePath>
 	</parent>
 
