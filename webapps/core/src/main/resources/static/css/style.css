--- conflicted
+++ resolved
@@ -166,7 +166,10 @@
     display: none;
 }
 
-<<<<<<< HEAD
+.text-left {
+    word-break: break-all;
+}
+
 .biosamples-button-row { margin-bottom: 1em; }
 
 .biosamples-button-row div {
@@ -185,8 +188,4 @@
     border-radius: 3px 3px 3px 3px;
     color: #9F6000;
     background-color: #FEEFB3;
-=======
-.text-left {
-    word-break: break-all;
->>>>>>> c7983e17
 }