--- conflicted
+++ resolved
@@ -117,13 +117,8 @@
 		String updateSolr = formatDate(sample.getUpdate());		
 
 		
-<<<<<<< HEAD
 		return SolrSample.build(sample.getName(), sample.getAccession(), sample.getDomain(), releaseSolr, updateSolr,
-				attributeValues, attributeIris, attributeUnits);
-=======
-		return SolrSample.build(sample.getName(), sample.getAccession(), releaseSolr, updateSolr,
 				attributeValues, attributeIris, attributeUnits, outgoingRelationships, incomingRelationships);
->>>>>>> 323fd0b7
 	}
 	
 	private String formatDate(LocalDateTime d) {
