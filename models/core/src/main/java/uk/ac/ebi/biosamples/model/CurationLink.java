package uk.ac.ebi.biosamples.model;

import java.time.LocalDateTime;
import java.util.Objects;

import com.fasterxml.jackson.annotation.JsonCreator;
import com.fasterxml.jackson.annotation.JsonProperty;
import com.google.common.hash.Hasher;
import com.fasterxml.jackson.databind.annotation.JsonDeserialize;
import com.fasterxml.jackson.databind.annotation.JsonSerialize;
import com.google.common.hash.Hashing;

import uk.ac.ebi.biosamples.service.CustomLocalDateTimeDeserializer;
import uk.ac.ebi.biosamples.service.CustomLocalDateTimeSerializer;

public class CurationLink implements Comparable<CurationLink> {

	private final Curation curation;
	private final String sample;
	private final String domain;
	private final String hash;
	protected final LocalDateTime created;
	
	private CurationLink(String sample, String domain, Curation curation, String hash, LocalDateTime created) {
		this.sample = sample;
		this.domain = domain;
		this.curation = curation;
		this.hash = hash;
		this.created = created;
	}
	
	public String getSample() {
		return sample;
	}
	
	public String getDomain() {
		return domain;
	}
	
	public Curation getCuration() {
		return curation;
	}
	
	public String getHash() {
		return hash;
	}

	@JsonSerialize(using = CustomLocalDateTimeSerializer.class)
	public LocalDateTime getCreated() {
		return created;
	}

	
	@Override
    public boolean equals(Object o) {
        if (o == this) return true;
        if (!(o instanceof CurationLink)) {
            return false;
        }
        CurationLink other = (CurationLink) o;
        return Objects.equals(this.curation, other.curation)
        		&& Objects.equals(this.sample, other.sample)
        		&& Objects.equals(this.domain, other.domain);
    }
    
    @Override
    public int hashCode() {
    	return Objects.hash(sample, domain, curation);
    }

	@Override
	public int compareTo(CurationLink other) {
		if (other == null) {
			return 1;
		}

		if (!this.domain.equals(other.domain)) {
			return this.domain.compareTo(other.domain);
		}
		if (!this.sample.equals(other.sample)) {
			return this.sample.compareTo(other.sample);
		}
		if (!this.curation.equals(other.curation)) {
			return this.curation.compareTo(other.curation);
		}
		return 0;
	}	

    @Override
    public String toString() {
    	StringBuilder sb = new StringBuilder();
    	sb.append("CurationLink(");
    	sb.append(this.sample);
    	sb.append(",");
    	sb.append(this.domain);
    	sb.append(",");
    	sb.append(this.curation);
    	sb.append(")");
    	return sb.toString();
    }

    //Used for deserializtion (JSON -> Java)
    @JsonCreator
<<<<<<< HEAD
	public static CurationLink build(@JsonProperty("sample") String sample, 
			@JsonProperty("curation") Curation curation, 
			@JsonProperty("domain") String domain, 
			@JsonProperty("created") @JsonDeserialize(using = CustomLocalDateTimeDeserializer.class) LocalDateTime created) {
    	Hasher hasher = Hashing.sha256().newHasher();
    	
    	if (sample != null) {
    		hasher.putUnencodedChars(sample);
    	}
		if (domain != null) {
			hasher.putUnencodedChars(domain);
		}
		hasher.putUnencodedChars(curation.getHash());
=======
	public static CurationLink build(@JsonProperty("sample") String sample, @JsonProperty("curation") Curation curation,
			@JsonProperty("created") @JsonDeserialize(using = CustomLocalDateTimeDeserializer.class) LocalDateTime created) {
>>>>>>> 323fd0b7

    	String hash = hasher.hash().toString();
    	
<<<<<<< HEAD
		return new CurationLink(sample, domain, curation, hash, created);
=======
		return new CurationLink(sample, curation, hash, created);
>>>>>>> 323fd0b7
	}
}<|MERGE_RESOLUTION|>--- conflicted
+++ resolved
@@ -101,31 +101,24 @@
 
     //Used for deserializtion (JSON -> Java)
     @JsonCreator
-<<<<<<< HEAD
 	public static CurationLink build(@JsonProperty("sample") String sample, 
-			@JsonProperty("curation") Curation curation, 
+			@JsonProperty("curation") Curation curation,
 			@JsonProperty("domain") String domain, 
 			@JsonProperty("created") @JsonDeserialize(using = CustomLocalDateTimeDeserializer.class) LocalDateTime created) {
-    	Hasher hasher = Hashing.sha256().newHasher();
+   	
     	
-    	if (sample != null) {
-    		hasher.putUnencodedChars(sample);
+    	Hasher hasher = Hashing.sha256().newHasher()
+        		.putUnencodedChars(sample)
+    			.putUnencodedChars(curation.getHash());
+
+    	if (domain != null) {
+    		hasher.putUnencodedChars(domain);
     	}
-		if (domain != null) {
-			hasher.putUnencodedChars(domain);
-		}
-		hasher.putUnencodedChars(curation.getHash());
-=======
-	public static CurationLink build(@JsonProperty("sample") String sample, @JsonProperty("curation") Curation curation,
-			@JsonProperty("created") @JsonDeserialize(using = CustomLocalDateTimeDeserializer.class) LocalDateTime created) {
->>>>>>> 323fd0b7
-
+    			
     	String hash = hasher.hash().toString();
     	
-<<<<<<< HEAD
+    	
+
 		return new CurationLink(sample, domain, curation, hash, created);
-=======
-		return new CurationLink(sample, curation, hash, created);
->>>>>>> 323fd0b7
 	}
 }