#!/bin/bash
set -e

<<<<<<< HEAD
=======
docker-compose run --rm mongo mongo --eval 'db.mongoSampleTabApiKey.insert({"_id" : "fooqwerty", "_class" : "uk.ac.ebi.biosamples.mongo.model.MongoSampleTabApiKey", "userName" : "BioSamples", "publicEmail" : "", "publicUrl" : "", "contactName" : "", "contactEmail" : "", "aapDomain" : "123456789abcdef" });' mongo:27017/biosamples

>>>>>>> f91def53
docker-compose up -d biosamples-agents-solr

for X in "$@"
do
  docker-compose run --rm --service-ports biosamples-integration java -jar integration-4.0.9-SNAPSHOT.jar --phase=$X $ARGS $@
  sleep 30 #solr is configured to commit every 5 seconds

done

docker-compose up -d biosamples-agents-solr

echo "Successfully completed"
<|MERGE_RESOLUTION|>--- conflicted
+++ resolved
@@ -1,11 +1,8 @@
 #!/bin/bash
 set -e
 
-<<<<<<< HEAD
-=======
 docker-compose run --rm mongo mongo --eval 'db.mongoSampleTabApiKey.insert({"_id" : "fooqwerty", "_class" : "uk.ac.ebi.biosamples.mongo.model.MongoSampleTabApiKey", "userName" : "BioSamples", "publicEmail" : "", "publicUrl" : "", "contactName" : "", "contactEmail" : "", "aapDomain" : "123456789abcdef" });' mongo:27017/biosamples
 
->>>>>>> f91def53
 docker-compose up -d biosamples-agents-solr
 
 for X in "$@"
