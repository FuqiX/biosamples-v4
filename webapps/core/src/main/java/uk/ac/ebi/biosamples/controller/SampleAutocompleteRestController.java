package uk.ac.ebi.biosamples.controller;

import org.slf4j.Logger;
import org.slf4j.LoggerFactory;
import org.springframework.hateoas.EntityLinks;
import org.springframework.hateoas.ExposesResourceFor;
import org.springframework.hateoas.MediaTypes;
import org.springframework.hateoas.Resource;
import org.springframework.hateoas.mvc.ControllerLinkBuilder;
import org.springframework.http.MediaType;
import org.springframework.http.ResponseEntity;
import org.springframework.util.MultiValueMap;
import org.springframework.web.bind.annotation.CrossOrigin;
import org.springframework.web.bind.annotation.GetMapping;
import org.springframework.web.bind.annotation.RequestMapping;
import org.springframework.web.bind.annotation.RequestParam;
import org.springframework.web.bind.annotation.RestController;

import uk.ac.ebi.biosamples.model.Autocomplete;
import uk.ac.ebi.biosamples.service.FilterService;
import uk.ac.ebi.biosamples.service.SampleService;

@RestController
@ExposesResourceFor(Autocomplete.class)
@RequestMapping("/samples/autocomplete")
public class SampleAutocompleteRestController {

	private final SampleService sampleService;
	private final FilterService filterService;

	private final EntityLinks entityLinks;
	
	private Logger log = LoggerFactory.getLogger(getClass());

	public SampleAutocompleteRestController(SampleService sampleService, FilterService filterService,
			EntityLinks entityLinks) {
		this.sampleService = sampleService;
		this.filterService = filterService;
		this.entityLinks = entityLinks;
	}
    
    @CrossOrigin
	@GetMapping(produces = { MediaType.APPLICATION_JSON_VALUE })
	public ResponseEntity<Autocomplete> getAutocompleteJson(
			@RequestParam(name="text", required=false) String text,
			@RequestParam(name="filter", required=false) String[] filter,
			@RequestParam(name="rows", defaultValue="10") Integer rows) {
    	ResponseEntity<Resource<Autocomplete>> halResponse = getAutocompleteHal(text,filter,rows);
		return ResponseEntity.status(halResponse.getStatusCode()).headers(halResponse.getHeaders()).body(halResponse.getBody().getContent());    	
	}
    
    @CrossOrigin
	@GetMapping(produces = { MediaTypes.HAL_JSON_VALUE })
	public ResponseEntity<Resource<Autocomplete>> getAutocompleteHal(
			@RequestParam(name="text", required=false) String text,
			@RequestParam(name="filter", required=false) String[] filter,
			@RequestParam(name="rows", defaultValue="10") Integer rows) {
		MultiValueMap<String, String> filtersMap = filterService.getFilters(filter);
    	Autocomplete autocomplete = sampleService.getAutocomplete(text, filtersMap, rows);
    	Resource<Autocomplete> resource = new Resource<>(autocomplete);

		//Links for the entire page
		//this is hacky, but no clear way to do this in spring-hateoas currently
    	resource.removeLinks();
    	//to generate the HAL template correctly, the parameter name must match the requestparam name
    	resource.add(ControllerLinkBuilder.linkTo(
				ControllerLinkBuilder.methodOn(SampleFacetRestController.class)
					.getFacetsHal(text, filter))
				.withSelfRel());
		
    	resource.add(ControllerLinkBuilder.linkTo(
<<<<<<< HEAD
				ControllerLinkBuilder.methodOn(SampleRestController.class)
					.searchHal(text, filter, null, null, null))
=======
				ControllerLinkBuilder.methodOn(SamplesRestController.class)
					.searchHal(text, filter, null, null))
>>>>>>> 534d0623
				.withRel("samples"));
		
		return ResponseEntity.ok().body(resource);
	}
}<|MERGE_RESOLUTION|>--- conflicted
+++ resolved
@@ -69,13 +69,8 @@
 				.withSelfRel());
 		
     	resource.add(ControllerLinkBuilder.linkTo(
-<<<<<<< HEAD
-				ControllerLinkBuilder.methodOn(SampleRestController.class)
-					.searchHal(text, filter, null, null, null))
-=======
 				ControllerLinkBuilder.methodOn(SamplesRestController.class)
 					.searchHal(text, filter, null, null))
->>>>>>> 534d0623
 				.withRel("samples"));
 		
 		return ResponseEntity.ok().body(resource);
