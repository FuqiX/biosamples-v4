package uk.ac.ebi.biosamples.solr.service;

import java.io.UnsupportedEncodingException;
import java.time.LocalDateTime;
import java.time.format.DateTimeFormatter;
import java.util.ArrayList;
import java.util.Base64;
import java.util.Collection;
import java.util.List;
import org.slf4j.Logger;
import org.slf4j.LoggerFactory;
import org.springframework.data.domain.Page;
import org.springframework.data.domain.PageRequest;
import org.springframework.data.domain.Pageable;
import org.springframework.data.solr.core.query.Criteria;
import org.springframework.data.solr.core.query.FacetOptions;
import org.springframework.data.solr.core.query.FacetQuery;
import org.springframework.data.solr.core.query.Field;
import org.springframework.data.solr.core.query.FilterQuery;
import org.springframework.data.solr.core.query.Query;
import org.springframework.data.solr.core.query.SimpleFacetQuery;
import org.springframework.data.solr.core.query.SimpleFilterQuery;
import org.springframework.data.solr.core.query.SimpleQuery;
import org.springframework.data.solr.core.query.result.FacetFieldEntry;
import org.springframework.data.solr.core.query.result.FacetPage;
import org.springframework.stereotype.Service;
import org.springframework.util.MultiValueMap;

import uk.ac.ebi.biosamples.model.Autocomplete;
import uk.ac.ebi.biosamples.model.SampleFacet;
import uk.ac.ebi.biosamples.model.SampleFacetsBuilder;
import uk.ac.ebi.biosamples.solr.model.SolrSample;
import uk.ac.ebi.biosamples.solr.repo.SolrSampleRepository;

@Service
public class SolrSampleService {
	
	public static final DateTimeFormatter solrFormatter = DateTimeFormatter.ofPattern("YYYY-MM-dd'T'HH:mm:ss'Z'");

	private final SolrSampleRepository solrSampleRepository;
	
	private Logger log = LoggerFactory.getLogger(getClass());
	
	public SolrSampleService(SolrSampleRepository solrSampleRepository) {
		this.solrSampleRepository = solrSampleRepository;
	}		

<<<<<<< HEAD
	public Page<SolrSample> fetchSolrSampleByText(String searchTerm, MultiValueMap<String,String> filters, Collection<String> domains, Pageable pageable) {
=======
	public Page<SolrSample> fetchSolrSampleByText(String searchTerm, MultiValueMap<String,String> filters, 
			LocalDateTime after, LocalDateTime before, Pageable pageable) {
>>>>>>> 85be2c1e
		//default to search all
		if (searchTerm == null || searchTerm.trim().length() == 0) {
			searchTerm = "*:*";
		}
		//build a query out of the users string and any facets
		Query query = new SimpleQuery(searchTerm);
		query.setPageRequest(pageable);
				
		if (filters != null) {
			query = addFilters(query, filters);
		}		

		//filter out non-public
		//filter to update date range
		FilterQuery filterQuery = new SimpleFilterQuery();
<<<<<<< HEAD
		filterQuery.addCriteria(new Criteria("release_dt").lessThan("NOW").and("release_dt").isNotNull()
				.or(new Criteria("domain_s").in(domains)));
=======
		filterQuery.addCriteria(new Criteria("release_dt").lessThan("NOW").and("release_dt").isNotNull());
		if (after != null && before != null) {
			filterQuery.addCriteria(new Criteria("update_dt").between(after.format(solrFormatter), before.format(solrFormatter)));
		} else if (after == null && before != null) {
			filterQuery.addCriteria(new Criteria("update_dt").between("*", before.format(solrFormatter)));
		} else if (after != null && before == null) {
			filterQuery.addCriteria(new Criteria("update_dt").between(after.format(solrFormatter), "*"));
		}
>>>>>>> 85be2c1e
		query.addFilterQuery(filterQuery);
		
		// return the samples from solr that match the query
		return solrSampleRepository.findByQuery(query);
	}

	public List<SampleFacet> getFacets(String searchTerm, MultiValueMap<String,String> filters, 
			String after, String before, Pageable facetPageable, Pageable facetValuePageable) {
		//default to search all
		if (searchTerm == null || searchTerm.trim().length() == 0) {
			searchTerm = "*:*";
		}
		
		SampleFacetsBuilder builder = new SampleFacetsBuilder();

		//build a query out of the users string and any facets
		FacetQuery query = new SimpleFacetQuery();
		query.addCriteria(new Criteria().expression(searchTerm));
		query = addFilters(query, filters);
		
		//filter out non-public
		FilterQuery filterQuery = new SimpleFilterQuery();
		filterQuery.addCriteria(new Criteria("release_dt").lessThan("NOW").and("release_dt").isNotNull());
		if (after != null && before != null) {
			filterQuery.addCriteria(new Criteria("update_dt").between(after, before));
		}
		query.addFilterQuery(filterQuery);
		
		Page<FacetFieldEntry> facetFields = solrSampleRepository.getFacetFields(query, facetPageable);

		//using the query, get a list of facets and overall counts
		List<String> facetFieldList = new ArrayList<>();
		for (FacetFieldEntry ffe : facetFields) {
			log.info("Putting "+ffe.getValue()+" with count "+ffe.getValueCount());
			facetFieldList.add(ffe.getValue());				
			builder.addFacet(SolrSampleService.fieldToAttributeType(ffe.getValue()), ffe.getValueCount());
		}
		
		//if there are no facets available (e.g. no samples)
		//then cleanly exit here
		if (facetFieldList.isEmpty()) {
			return builder.build();
		}

		FacetPage<?> facetPage = solrSampleRepository.getFacets(query, facetFieldList, facetValuePageable);
		for (Field field : facetPage.getFacetFields()) {

			//for each value, put the number of them into this facets map
			for (FacetFieldEntry ffe : facetPage.getFacetResultPage(field)) {
				log.info("Adding "+field.getName()+" : "+ffe.getValue()+" with count "+ffe.getValueCount());					
				builder.addFacetValue(SolrSampleService.fieldToAttributeType(field.getName()), ffe.getValue(), ffe.getValueCount());
			}
		}
		
		return builder.build();
		
	}

	public Autocomplete getAutocomplete(String autocompletePrefix, MultiValueMap<String,String> filters, int maxSuggestions) {
		//default to search all
		String searchTerm = "*:*";
		//build a query out of the users string and any facets
		FacetQuery query = new SimpleFacetQuery();
		query.addCriteria(new Criteria().expression(searchTerm));
		query.setPageRequest(new PageRequest(0, 1));
				
		if (filters != null) {
			query = addFilters(query, filters);
		}		

		//filter out non-public
		FilterQuery filterQuery = new SimpleFilterQuery();
		filterQuery.addCriteria(new Criteria("release_dt").lessThan("NOW").and("release_dt").isNotNull());
		query.addFilterQuery(filterQuery);

		FacetOptions facetOptions = new FacetOptions();
		facetOptions.addFacetOnField("autocomplete_ss");
		facetOptions.setPageable(new PageRequest(0, maxSuggestions));
		facetOptions.setFacetPrefix(autocompletePrefix);
		query.setFacetOptions(facetOptions);
		
		FacetPage<?> facetPage = solrSampleRepository.findByFacetQuery(query);
		
		Page<FacetFieldEntry> facetFiledEntryPage = facetPage.getFacetResultPage("autocomplete_ss");
		
		List<String> autocompleted = new ArrayList<>();
		for (FacetFieldEntry facetFieldEntry : facetFiledEntryPage) {
			autocompleted.add(facetFieldEntry.getValue());
		}
		return new Autocomplete(autocompletePrefix, autocompleted);		
	}
	
	private <T extends Query> T addFilters(T query, MultiValueMap<String,String> filters) {
		//if no filters or filters are null, quick exit
		if (filters == null || filters.size() == 0) {
			return query;
		}		

		boolean filter = false;
		FilterQuery filterQuery = new SimpleFilterQuery();
		for (String facetType : filters.keySet()) {
			Criteria facetCriteria = null;
			
			String facetField = attributeTypeToField(facetType);
			for (String facatValue : filters.get(facetType)) {
				if (facatValue == null) {
					//no specific value, check if its not null
					facetCriteria = new Criteria(facetField).isNotNull();					
				} else if (facetCriteria == null) {
					facetCriteria = new Criteria(facetField).is(facatValue);
				} else {
					facetCriteria = facetCriteria.or(new Criteria(facetField).is(facatValue));
				}

				log.info("Filtering on "+facetField+" for value "+facatValue);
			}
			if (facetCriteria != null) {
				filterQuery.addCriteria(facetCriteria);
				filter = true;
			}
		}
		
		if (filter) {
			query.addFilterQuery(filterQuery);
		}
		return query;
	}
	
	
	public static String attributeTypeToField(String type) {
		//solr only allows alphanumeric field types
		try {
			type = Base64.getEncoder().encodeToString(type.getBytes("UTF-8"));
		} catch (UnsupportedEncodingException e) {
			throw new RuntimeException(e);
		}
		//although its base64 encoded, that include = which solr doesn't allow
		type = type.replaceAll("=", "_");
		
		type = type+"_av_ss";
		return type;
	}
	
	public static String fieldToAttributeType(String field) {
		//strip _ss
		if (field.endsWith("_ss")) {
			field = field.substring(0, field.length()-3);			
		}		
		//strip _av
		if (field.endsWith("_av")) {
			field = field.substring(0, field.length()-3);			
		}		

		//although its base64 encoded, that include = which solr doesn't allow
		field = field.replace("_", "=");
		try {
			field = new String(Base64.getDecoder().decode(field), "UTF-8");
		} catch (UnsupportedEncodingException e) {
			throw new RuntimeException(e);
		}
		
		return field;
	}
}<|MERGE_RESOLUTION|>--- conflicted
+++ resolved
@@ -45,12 +45,8 @@
 		this.solrSampleRepository = solrSampleRepository;
 	}		
 
-<<<<<<< HEAD
-	public Page<SolrSample> fetchSolrSampleByText(String searchTerm, MultiValueMap<String,String> filters, Collection<String> domains, Pageable pageable) {
-=======
 	public Page<SolrSample> fetchSolrSampleByText(String searchTerm, MultiValueMap<String,String> filters, 
-			LocalDateTime after, LocalDateTime before, Pageable pageable) {
->>>>>>> 85be2c1e
+			Collection<String> domains, LocalDateTime after, LocalDateTime before, Pageable pageable) {
 		//default to search all
 		if (searchTerm == null || searchTerm.trim().length() == 0) {
 			searchTerm = "*:*";
@@ -66,11 +62,8 @@
 		//filter out non-public
 		//filter to update date range
 		FilterQuery filterQuery = new SimpleFilterQuery();
-<<<<<<< HEAD
 		filterQuery.addCriteria(new Criteria("release_dt").lessThan("NOW").and("release_dt").isNotNull()
 				.or(new Criteria("domain_s").in(domains)));
-=======
-		filterQuery.addCriteria(new Criteria("release_dt").lessThan("NOW").and("release_dt").isNotNull());
 		if (after != null && before != null) {
 			filterQuery.addCriteria(new Criteria("update_dt").between(after.format(solrFormatter), before.format(solrFormatter)));
 		} else if (after == null && before != null) {
@@ -78,7 +71,6 @@
 		} else if (after != null && before == null) {
 			filterQuery.addCriteria(new Criteria("update_dt").between(after.format(solrFormatter), "*"));
 		}
->>>>>>> 85be2c1e
 		query.addFilterQuery(filterQuery);
 		
 		// return the samples from solr that match the query
