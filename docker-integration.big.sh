--- conflicted
+++ resolved
@@ -10,11 +10,7 @@
 for X in 1 2 3 4 5
 do
   #java -jar integration/target/integration-4.0.0-SNAPSHOT.jar --phase=$X $ARGS $@
-<<<<<<< HEAD
-  docker-compose run --rm --service-ports biosamples-integration java -jar integration-4.1.10.jar --phase=$X $ARGS $@
-=======
   docker-compose run --rm --service-ports biosamples-integration java -jar integration-4.1.11-SNAPSHOT.jar --phase=$X $ARGS $@
->>>>>>> 4232887a
   sleep 10 #solr is configured to commit every 5 seconds
 
 done
