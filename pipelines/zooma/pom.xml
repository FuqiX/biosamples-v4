--- conflicted
+++ resolved
@@ -8,11 +8,7 @@
 	<parent>
 		<groupId>uk.ac.ebi.biosamples</groupId>
 		<artifactId>biosamples</artifactId>
-<<<<<<< HEAD
-		<version>4.1.10-SNAPSHOT</version>
-=======
 		<version>4.1.9</version>
->>>>>>> a0e90d65
 		<relativePath>../../</relativePath>
 	</parent>
 
@@ -24,29 +20,17 @@
 		<dependency>
 			<groupId>uk.ac.ebi.biosamples</groupId>
 			<artifactId>utils-pipeline</artifactId>
-<<<<<<< HEAD
-			<version>4.1.10-SNAPSHOT</version>
-=======
 			<version>4.1.9</version>
->>>>>>> a0e90d65
 		</dependency>
 		<dependency>
 			<groupId>uk.ac.ebi.biosamples</groupId>
 			<artifactId>utils-thread</artifactId>
-<<<<<<< HEAD
-			<version>4.1.10-SNAPSHOT</version>
-=======
 			<version>4.1.9</version>
->>>>>>> a0e90d65
 		</dependency>
 		<dependency>
 			<groupId>uk.ac.ebi.biosamples</groupId>
 			<artifactId>utils-ols</artifactId>
-<<<<<<< HEAD
-			<version>4.1.10-SNAPSHOT</version>
-=======
 			<version>4.1.9</version>
->>>>>>> a0e90d65
 		</dependency>
 		<dependency>
 		    <groupId>com.github.ben-manes.caffeine</groupId>
