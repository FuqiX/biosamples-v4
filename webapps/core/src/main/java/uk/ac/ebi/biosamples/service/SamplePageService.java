package uk.ac.ebi.biosamples.service;

import java.time.LocalDateTime;
import java.util.stream.Collectors;
import java.util.stream.StreamSupport;

import org.slf4j.Logger;
import org.slf4j.LoggerFactory;
import org.springframework.beans.factory.annotation.Autowired;
import org.springframework.data.domain.Page;
import org.springframework.data.domain.PageImpl;
import org.springframework.data.domain.Pageable;
import org.springframework.stereotype.Service;
import org.springframework.util.MultiValueMap;

import uk.ac.ebi.biosamples.model.CurationLink;
import uk.ac.ebi.biosamples.model.Sample;
import uk.ac.ebi.biosamples.mongo.model.MongoCurationLink;
import uk.ac.ebi.biosamples.mongo.model.MongoSample;
import uk.ac.ebi.biosamples.mongo.repo.MongoCurationLinkRepository;
import uk.ac.ebi.biosamples.mongo.repo.MongoSampleRepository;
import uk.ac.ebi.biosamples.mongo.service.MongoSampleToSampleConverter;
import uk.ac.ebi.biosamples.solr.model.SolrSample;
import uk.ac.ebi.biosamples.solr.service.SolrSampleService;

/**
 * Service layer business logic for centralising repository access and
 * conversions between different controller. Use this instead of linking to
 * repositories directly.
 * 
 * @author faulcon
 *
 */
@Service
public class SamplePageService {

	private Logger log = LoggerFactory.getLogger(getClass());

	@Autowired
	private MongoSampleRepository mongoSampleRepository;
	@Autowired
	private MongoCurationLinkRepository mongoCurationLinkRepository;
	
	
	//TODO use a ConversionService to manage all these
	@Autowired
	private MongoSampleToSampleConverter mongoSampleToSampleConverter;

	@Autowired
	private SampleReadService sampleService;
	
	@Autowired
	private SolrSampleService solrSampleService;
	

	//@Cacheable(cacheNames=WebappProperties.getSamplesByText, sync=true)
	public Page<Sample> getSamplesByText(String text, MultiValueMap<String,String> filters, 
			LocalDateTime after, LocalDateTime before, Pageable pageable) {		
		Page<SolrSample> pageSolrSample = solrSampleService.fetchSolrSampleByText(text, filters, after, before, pageable);		
		//for each result fetch the stored version and add e.g. inverse relationships		
		//stream process each into a sample *in parallel*
		Page<Sample> pageSample = new PageImpl<>(StreamSupport.stream(pageSolrSample.spliterator(), true)
					.map(ss->sampleService.fetch(ss.getAccession())).collect(Collectors.toList()), 
				pageable,pageSolrSample.getTotalElements()); 
		return pageSample;
	}	

	public Page<Sample> getSamplesOfExternalReference(String urlHash, Pageable pageable) {
		Page<MongoSample> pageMongoSample = mongoSampleRepository.findByExternalReferences_Hash(urlHash, pageable);		
		//convert them into a state to return
		Page<Sample> pageSample = pageMongoSample.map(mongoSampleToSampleConverter);
		return pageSample;
	}

	public Page<Sample> getSamplesOfCuration(String hash, Pageable pageable) {
		Page<MongoCurationLink> accession = mongoCurationLinkRepository.findDistinctCurationLinkByCurationHash(hash, pageable);
		//stream process each into a sample *in parallel*
		Page<Sample> pageSample = new PageImpl<>(StreamSupport.stream(accession.spliterator(), true)
					.map(mcl->sampleService.fetch(mcl.getSample())).collect(Collectors.toList()), 
				pageable, accession.getTotalElements());			
		return pageSample;
<<<<<<< HEAD
	}	
=======
	}
	
	
>>>>>>> 85be2c1e
}<|MERGE_RESOLUTION|>--- conflicted
+++ resolved
@@ -79,11 +79,5 @@
 					.map(mcl->sampleService.fetch(mcl.getSample())).collect(Collectors.toList()), 
 				pageable, accession.getTotalElements());			
 		return pageSample;
-<<<<<<< HEAD
-	}	
-=======
 	}
-	
-	
->>>>>>> 85be2c1e
 }