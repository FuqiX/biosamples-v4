package uk.ac.ebi.biosamples.messages.threaded;

import org.slf4j.Logger;
import org.slf4j.LoggerFactory;
import org.springframework.amqp.AmqpRejectAndDontRequeueException;
import org.springframework.scheduling.annotation.Scheduled;

import java.time.Instant;
import java.util.ArrayList;
import java.util.Collection;
import java.util.List;
import java.util.concurrent.ArrayBlockingQueue;
import java.util.concurrent.ConcurrentHashMap;
import java.util.concurrent.ConcurrentMap;
import java.util.concurrent.atomic.AtomicBoolean;
import java.util.concurrent.atomic.AtomicLong;

public abstract class MessageBuffer<T,S> {
	private Logger log = LoggerFactory.getLogger(this.getClass());

	private final ConcurrentMap<T, MessageSampleStatus<S>> messageSampleStatusMap;
    private final AtomicLong latestTime;
    public final AtomicBoolean hadProblem = new AtomicBoolean(false);
 
    private final int queueSize;
    private final int queueTime;
	
	public MessageBuffer(int queueSize, int queueTime) {
		this.queueSize = queueSize;
		this.queueTime = queueTime;
		messageSampleStatusMap = new ConcurrentHashMap<>();
		latestTime = new AtomicLong(0);
	}
	
<<<<<<< HEAD
	public MessageSampleStatus<S> receive(T key, S sample) throws InterruptedException {
=======
	public MessageSampleStatus<S> recieve(T key, S sample, long messageTime) throws InterruptedException {
>>>>>>> 46fdc58a
		//if there is no maximum time
		//set it to wait in the future
		latestTime.compareAndSet(0, Instant.now().toEpochMilli()+queueTime);
		
		MessageSampleStatus<S> status = MessageSampleStatus.build(sample, messageTime);
		
		//this will block until space is available
		boolean done = false;
		while (!done) {
			synchronized (messageSampleStatusMap) {
				if (messageSampleStatusMap.size() < queueSize) {

					
					if (messageSampleStatusMap.containsKey(key)) {
						//there is an existing version
						MessageSampleStatus<S> oldValue = messageSampleStatusMap.get(key);
						//compare timestamps - discard oldest
						MessageSampleStatus<S> toDiscard = null;
						if (status.messageTime < oldValue.messageTime) {
							toDiscard = status;
							log.warn("Discdarding new message");
						} else if (status.messageTime > oldValue.messageTime) {
							toDiscard = oldValue;
							messageSampleStatusMap.put(key, status);
							log.warn("Discdarding old message");
						} else {
							//if they have exactly the same time, discard the latest one and raise a warning
							toDiscard = status;
							log.warn("Duplicate messages for ("+sample.toString()+") at "+messageTime);
						}
						
						//make sure it is properly removed out of the entire rabbitmq system by using 
						toDiscard.hadProblem.set(new AmqpRejectAndDontRequeueException("Replaced by newer message"));
						
					} else {
						//no existing version, can simply add this as new
						messageSampleStatusMap.put(key, status);
					}
					done = true;
				}
			}
			Thread.sleep(10);
		}
		return status;
	}
	
	public boolean areAllStored() {
		for (MessageSampleStatus<S> messageSampleStatus : messageSampleStatusMap.values()) {
			if (!messageSampleStatus.storedInRepository.get()) {
				return false;
			}
		}
		return true;
	}
	
	@Scheduled(fixedDelay = 100)
	public void checkQueueStatus() {
		//check if enough time has elapsed
		//or if the queue is long enough
		//TODO break down this syncrhonized block so the solr commit is outside of it
		synchronized (messageSampleStatusMap) {
            int remaining = queueSize - messageSampleStatusMap.size();
            long now = Instant.now().toEpochMilli();
            long latestTimeLong = latestTime.get();
            log.trace(""+remaining+" queue spaces and now "+now+" vs "+latestTimeLong);
            if (remaining <= 0.01*queueSize
                    || (now > latestTimeLong && latestTimeLong != 0)) {

				if (remaining <= 0.01 * queueSize) {
					log.info("Committing queue because full");
				}
				if (now > latestTimeLong && latestTimeLong != 0) {
					log.info("Committing queue because old");
				}


				try {
					//unset the latest time so that it can be set again by the next message
					latestTime.set(0);
					//split out the samples into a separate list
					List<S> samples = new ArrayList<>();
					messageSampleStatusMap.values().forEach(m -> samples.add(m.sample));

					//send everything as a single transaction
					save(samples);
					//this was a hard commit so they are now written to disk

					//if there was a problem, an exception would be thrown
					//since we are still here, no unrecoverable problems occurred

					//mark each of the status as completed
					//this will trigger the waiting threads to continue
					messageSampleStatusMap.values().forEach(m -> m.storedInRepository.set(true));
					messageSampleStatusMap.clear();
				} catch (RuntimeException e) {
					//store that we encountered a problem of some kind
					log.error("Storing warning", e);
					hadProblem.set(true);
					messageSampleStatusMap.values().forEach(m -> m.hadProblem.set(e));
					//re-throw the exception
					throw e;
				}
			}
		}
	}
	
	/**
	 * This is the method that a specific sub-class should implement. Typically
	 * this will be some sort of repository.save(samples) call in a transaction
	 * 	
	 * @param repository
	 * @param samples
	 */
	public abstract void save(Collection<S> samples);
}<|MERGE_RESOLUTION|>--- conflicted
+++ resolved
@@ -32,11 +32,7 @@
 		latestTime = new AtomicLong(0);
 	}
 	
-<<<<<<< HEAD
-	public MessageSampleStatus<S> receive(T key, S sample) throws InterruptedException {
-=======
 	public MessageSampleStatus<S> recieve(T key, S sample, long messageTime) throws InterruptedException {
->>>>>>> 46fdc58a
 		//if there is no maximum time
 		//set it to wait in the future
 		latestTime.compareAndSet(0, Instant.now().toEpochMilli()+queueTime);
@@ -147,7 +143,6 @@
 	 * This is the method that a specific sub-class should implement. Typically
 	 * this will be some sort of repository.save(samples) call in a transaction
 	 * 	
-	 * @param repository
 	 * @param samples
 	 */
 	public abstract void save(Collection<S> samples);
